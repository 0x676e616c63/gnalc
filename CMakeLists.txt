--- conflicted
+++ resolved
@@ -58,18 +58,27 @@
 # BrainFk Extension
 aux_source_directory(lib/codegen/brainfk GNALC_EXT_BFBKD_SRC)
 
-<<<<<<< HEAD
 # ArmV7 printer
 aux_source_directory(lib/codegen/armv7 GNALC_ARMV7BKD_SRC) 
-=======
+
 # GGC Extension
 aux_source_directory(lib/ggc GNALC_EXT_GGC_SRC)
->>>>>>> a16c8545
 
 # ALL
 set(GNALC_SRC
         ${GNALC_LEXER_SRC}
         ${GNALC_PARSER_SRC}
+        ${GNALC_IR_SRC}
+        ${GNALC_MIR_SRC}
+        ${GNALC_PM_SRC}
+        ${GNALC_PTM_SRC}
+        ${GNALC_EXT_BFBKD_SRC}
+        ${GNALC_ARMV7BKD_SRC}
+        ${GNALC_UTILS_SRC})
+
+# GGC
+set(GGC_SRC
+        ${GNALC_EXT_GGC_SRC}
         ${GNALC_IR_SRC}
         ${GNALC_MIR_SRC}
         ${GNALC_PM_SRC}
