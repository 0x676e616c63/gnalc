cmake_minimum_required(VERSION 3.10)
set(CMAKE_CXX_COMPILER clang++)
set(CMAKE_CXX_STANDARD 17)

project(gnalc)

option(ENABLE_ASAN "Enable AddressSanitizer" OFF)

# add `-fstandalone-debug` to fix CLion's bundled LLDB
# See:
#      - https://github.com/vadimcn/codelldb/issues/415
#      - https://bugzilla.redhat.com/show_bug.cgi?id=1740927
# Well, there are still some bugs, but fewer than before.
add_compile_options("-g" "-fstandalone-debug")

if (ENABLE_ASAN)
        message(STATUS "AddressSanitizer enabled")
        add_compile_options(-fsanitize=address -fno-omit-frame-pointer)
        add_link_options(-fsanitize=address)
endif()

#include_directories(include)

# Frontend
aux_source_directory(lib/lexer GNALC_LEXER_SRC)
aux_source_directory(lib/parser GNALC_PARSER_SRC)

# IR
aux_source_directory(lib/ir GNALC_IR_SRC)
aux_source_directory(lib/ir/instructions GNALC_IR_SRC)
aux_source_directory(lib/ir/passes GNALC_IR_SRC)
aux_source_directory(lib/ir/passes/analysis GNALC_IR_SRC)
aux_source_directory(lib/ir/passes/helpers GNALC_IR_SRC)
aux_source_directory(lib/ir/passes/transforms GNALC_IR_SRC)
aux_source_directory(lib/ir/passes/utilities GNALC_IR_SRC)

# MIR
aux_source_directory(lib/mir GNALC_MIR_SRC)
aux_source_directory(lib/mir/builder GNALC_MIR_SRC)
# aux_source_directory(lib/mirtools GNALC_MIR_SRC)
aux_source_directory(lib/mir/instruction GNALC_MIR_SRC)
aux_source_directory(lib/mir/SIMDinstruction GNALC_MIR_SRC)
aux_source_directory(lib/mir/passes GNALC_MIR_SRC)
# aux_source_directory(lib/mir/passes/analysis GNALC_MIR_SRC)
aux_source_directory(lib/mir/passes/transforms GNALC_MIR_SRC)
aux_source_directory(lib/mir/passes/utilities GNALC_MIR_SRC)

# Pass Manager
aux_source_directory(lib/pass_manager GNALC_PM_SRC)

# Pattern Match
aux_source_directory(lib/pattern_match GNALC_PTM_SRC)

# Utilities
aux_source_directory(lib/utils GNALC_UTILS_SRC)

# BrainFk Extension
aux_source_directory(lib/codegen/brainfk GNALC_EXT_BFBKD_SRC)

# ALL
<<<<<<< HEAD
set(GNALC_SRC ${GNALC_LEXER_SRC} ${GNALC_PARSER_SRC} ${GNALC_IR_SRC} ${GNALC_MIR_SRC} ${GNALC_PM_SRC} ${GNALC_EXT_BFBKD_SRC} ${GNALC_UTILS_SRC})
=======
set(GNALC_SRC
        ${GNALC_LEXER_SRC}
        ${GNALC_PARSER_SRC}
        ${GNALC_IR_SRC}
        ${GNALC_PM_SRC}
        ${GNALC_PTM_SRC}
        ${GNALC_EXT_BFBKD_SRC}
        ${GNALC_UTILS_SRC})
>>>>>>> dc64bd08

# debug driver
add_executable(pmtest tools/driver/debug/pmtest.cpp ${GNALC_SRC})
add_executable(generic_visitor_test tools/driver/debug/generic_visitor_test.cpp ${GNALC_SRC})
add_executable(bfhelper tools/driver/debug/bfhelper.cpp)

# main driver
add_executable(gnalc tools/driver/driver.cpp ${GNALC_SRC})

enable_testing()
add_subdirectory(test)<|MERGE_RESOLUTION|>--- conflicted
+++ resolved
@@ -58,9 +58,6 @@
 aux_source_directory(lib/codegen/brainfk GNALC_EXT_BFBKD_SRC)
 
 # ALL
-<<<<<<< HEAD
-set(GNALC_SRC ${GNALC_LEXER_SRC} ${GNALC_PARSER_SRC} ${GNALC_IR_SRC} ${GNALC_MIR_SRC} ${GNALC_PM_SRC} ${GNALC_EXT_BFBKD_SRC} ${GNALC_UTILS_SRC})
-=======
 set(GNALC_SRC
         ${GNALC_LEXER_SRC}
         ${GNALC_PARSER_SRC}
@@ -69,7 +66,6 @@
         ${GNALC_PTM_SRC}
         ${GNALC_EXT_BFBKD_SRC}
         ${GNALC_UTILS_SRC})
->>>>>>> dc64bd08
 
 # debug driver
 add_executable(pmtest tools/driver/debug/pmtest.cpp ${GNALC_SRC})
