/**
 * @attention update: 使用 `Use` 类来管理操作数
 * @todo 使用智能指针优化
 */

#include "../../include/ir/base.hpp"


namespace IR {
    const std::vector<Use *> &Value::getUseList() const {
        return use_list;
    }

<<<<<<< HEAD
    void Value::addUse(Use *use) {
        use_list.push_back(use);
    }

    /**
     * @todo null, not found process
     * @todo optimize (can use "erase" cpp20 feature)
     * @attention no repeat delete
     */
    void Value::delUse(Use *use) {
        if (use == nullptr) {
            return;
        }
        for (auto u = use_list.begin(); u != use_list.end(); ++u) {
            if (*u == use) {
                use_list.erase(u);
                return;
            }
        }
    }
=======
std::list<Use*>& Value::getUseList() {
    return use_list;
}

void Value::addUse(Use* use) {
    use_list.push_back(use);
}

/**
 * @todo null, not found process
 * @attention no repeat delete
 */
void Value::delUse(Use* use) {
    if (use == nullptr) {
        return;
    }
    use_list.remove(use);
}
>>>>>>> 741ab0a8


    void User::addOperand(Value *v) {
        operands.emplace_back(v, this);
    }

    Value *User::getOperand(unsigned i) const {
        return operands[i].getValue();
    }

    void User::setOperand(unsigned i, Value *v) {
        operands[i].setValue(v);
    }

    unsigned User::getNumOperands() const {
        return operands.size();
    }


    Use::Use(Value *v, User *u) : val(v), user(u) {
        val->addUse(this);
    }

    void Use::setValue(Value *v) {
        val->delUse(this);
        val = v;
        val->addUse(this);
    }

    void Use::setUser(User *u) {
        user = u;
    }

    Value *Use::getValue() const {
        return val;
    }

    User *Use::getUser() const {
        return user;
    }

    Use::~Use() {
        val->delUse(this);
    }
}<|MERGE_RESOLUTION|>--- conflicted
+++ resolved
@@ -7,39 +7,14 @@
 
 
 namespace IR {
-    const std::vector<Use *> &Value::getUseList() const {
-        return use_list;
-    }
 
-<<<<<<< HEAD
-    void Value::addUse(Use *use) {
-        use_list.push_back(use);
-    }
-
-    /**
-     * @todo null, not found process
-     * @todo optimize (can use "erase" cpp20 feature)
-     * @attention no repeat delete
-     */
-    void Value::delUse(Use *use) {
-        if (use == nullptr) {
-            return;
-        }
-        for (auto u = use_list.begin(); u != use_list.end(); ++u) {
-            if (*u == use) {
-                use_list.erase(u);
-                return;
-            }
-        }
-    }
-=======
 std::list<Use*>& Value::getUseList() {
     return use_list;
 }
 
-void Value::addUse(Use* use) {
-    use_list.push_back(use);
-}
+    void Value::addUse(Use *use) {
+        use_list.push_back(use);
+    }
 
 /**
  * @todo null, not found process
@@ -51,7 +26,6 @@
     }
     use_list.remove(use);
 }
->>>>>>> 741ab0a8
 
 
     void User::addOperand(Value *v) {
