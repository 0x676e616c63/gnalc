/**
 * @attention update: 使用 `Use` 类来管理操作数
 * @attention NO NULL WARNING
 */

#include "../../include/ir/base.hpp"
#include "../../include/utils/exception.hpp"


namespace IR {

Value::Value(std::string _name, std::shared_ptr<Type> _vtype)
    : NameC(std::move(_name)), vtype(std::move(_vtype)) {}

IRBTYPE Value::getType() const {
    return getBTy(vtype);
}

std::shared_ptr<Type> Value::getTypePtr() const {
    return vtype;
}

void Value::addUse(const std::shared_ptr<Use>& use) {
    use_list.emplace_back(use);
}

std::list<std::shared_ptr<Use>> Value::getUseList() const {
    std::list<std::shared_ptr<Use>> shared_use_list;
    for (const auto& weak_use : use_list) {
        auto shared_use = weak_use.lock();
        if (shared_use) {
            shared_use_list.push_back(shared_use);
        } else {
            Err::error("Value::getUseList(): use is expired.");
        }
    }
    return shared_use_list;
}

std::list<std::weak_ptr<Use>>& Value::getRUseList() {
    return use_list;
}

void Value::delUse(const std::shared_ptr<Use>& use) {
    bool found = false;
    for (auto it = use_list.begin(); it != use_list.end();) {
        if (it->lock() == use) {
            it = use_list.erase(it);
            found = true;
        } else {
            ++it;
        }
    }
    Err::assert(found, "Value::delUse(): use not found.");
}

void Value::delUse(const std::shared_ptr<User>& user) {
    bool found = false;
    for (auto it = use_list.begin(); it != use_list.end();) {
        if (it->lock()->getUser() == user) {
            it = use_list.erase(it);
            found = true;
        } else {
            ++it;
        }
    }
    Err::assert(found, "Value::delUse(): user not found.");
}

void Value::delUse(NameRef name) {
    bool found = false;
    for (auto it = use_list.begin(); it != use_list.end();) {
        if (it->lock()->getUser()->isName(name)) {
            it = use_list.erase(it);
            found = true;
        } else {
            ++it;
        }
    }
    Err::assert(found, "Value::delUse(): name not found.");
}

void Value::replaceUse(const std::shared_ptr<Use>& old_use, const std::shared_ptr<Use>& new_use) {
    bool found = false;
    for (auto& use : use_list) {
        if (use.lock() == old_use) {
            use = new_use;
            found = true;
        }
    }
    Err::assert(found, "Value::replaceUse(): old_use not found.");
}

Value::~Value() {
    // todo
}


User::User(std::string _name, std::shared_ptr<Type> _vtype)
    : Value(std::move(_name), std::move(_vtype)) {}

<<<<<<< HEAD
    void User::addOperand(Value *v) {
        operands.emplace_back(v, this);
    }
=======
void User::addOperand(const std::shared_ptr<Value>& v) {
    operands.emplace_back(v, this);
}
>>>>>>> 591d6f13

std::list<std::shared_ptr<Use>>& User::getOperands() {
    return operands;
}

const std::list<std::shared_ptr<Use>>& User::getOperands() const {
    return operands;
}

void User::delOperand(const std::shared_ptr<Value>& v) {
    bool found = false;
    for (auto it = operands.begin(); it != operands.end();) {
        if ((*it)->getValue() == v) {
            it = operands.erase(it);
            found = true;
        } else {
            ++it;
        }
    }
    Err::assert(found, "User::delOperand(): value not found.");
}

void User::delOperand(NameRef name) {
    bool found = false;
    for (auto it = operands.begin(); it != operands.end();) {
        if ((*it)->getValue()->isName(name)) {
            it = operands.erase(it);
            found = true;
        } else {
            ++it;
        }
    }
    Err::assert(found, "User::delOperand(): name not found.");
}

void User::replaceUse(const std::shared_ptr<Value>& old_val, const std::shared_ptr<Value>& new_val) {
    bool found = false;
    for (auto& use : operands) {
        if (use->getValue() == old_val) {
            use = std::make_shared<Use>(new_val, use->getUser());
            found = true;
        }
    }
    Err::assert(found, "User::replaceUse(): old_val notfound.");
}

<<<<<<< HEAD

    Use::Use(Value *v, User *u) : val(v), user(u) {
        val->addUse(this);
    }
=======
User::~User() {
    // todo
}
>>>>>>> 591d6f13


<<<<<<< HEAD
    void Use::setUser(User *u) {
        user = u;
    }

    Value *Use::getValue() const {
        return val;
    }

    User *Use::getUser() const {
        return user;
    }
=======
Use::Use(const std::shared_ptr<Value>& v, const std::shared_ptr<User>& u) 
    : val(v), user(u) { v->addUse(shared_from_this()); }

std::shared_ptr<Value> Use::getValue() const {
    return val;
}

std::shared_ptr<User> Use::getUser() const {
    return user.lock();
}
>>>>>>> 591d6f13

Use::~Use() {
    val->delUse(shared_from_this());
}
}<|MERGE_RESOLUTION|>--- conflicted
+++ resolved
@@ -99,15 +99,9 @@
 User::User(std::string _name, std::shared_ptr<Type> _vtype)
     : Value(std::move(_name), std::move(_vtype)) {}
 
-<<<<<<< HEAD
-    void User::addOperand(Value *v) {
-        operands.emplace_back(v, this);
-    }
-=======
 void User::addOperand(const std::shared_ptr<Value>& v) {
     operands.emplace_back(v, this);
 }
->>>>>>> 591d6f13
 
 std::list<std::shared_ptr<Use>>& User::getOperands() {
     return operands;
@@ -154,31 +148,11 @@
     Err::assert(found, "User::replaceUse(): old_val notfound.");
 }
 
-<<<<<<< HEAD
-
-    Use::Use(Value *v, User *u) : val(v), user(u) {
-        val->addUse(this);
-    }
-=======
 User::~User() {
     // todo
 }
->>>>>>> 591d6f13
 
 
-<<<<<<< HEAD
-    void Use::setUser(User *u) {
-        user = u;
-    }
-
-    Value *Use::getValue() const {
-        return val;
-    }
-
-    User *Use::getUser() const {
-        return user;
-    }
-=======
 Use::Use(const std::shared_ptr<Value>& v, const std::shared_ptr<User>& u) 
     : val(v), user(u) { v->addUse(shared_from_this()); }
 
@@ -189,7 +163,6 @@
 std::shared_ptr<User> Use::getUser() const {
     return user.lock();
 }
->>>>>>> 591d6f13
 
 Use::~Use() {
     val->delUse(shared_from_this());
