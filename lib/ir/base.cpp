/**
 * @attention update: 使用 `Use` 类来管理操作数
 * @todo 使用智能指针优化
 * @todo 错误处理
 */

#include "../../include/ir/base.hpp"


namespace IR {

Value::Value(std::string _name, IRTYPE _type) : NameC(std::move(_name)), TypeC(_type) {}

<<<<<<< HEAD
    void Value::addUse(Use *use) {
        use_list.push_back(use);
    }
=======
void Value::addUse(Use* use) {
    use_list.emplace_back(use);
}

std::list<Use*>& Value::getUseList() {
    return use_list;
}
>>>>>>> 58fdfbc4

/**
 * @todo null, not found process
 * @attention repeat delete
 */
void Value::delUseByUse(Use* use) {
    if (use == nullptr) {
        return;
    }
    use_list.remove(use);
}

void Value::delUseByUser(User* user) {
    for (auto iter = use_list.begin(); iter != use_list.end(); iter++) {
        if ((*iter)->getUser() == user) {
            use_list.erase(iter);
            return;
        }
    }
}

void Value::delUseByName(NameRef name) {
    for (auto iter = use_list.begin(); iter != use_list.end(); iter++) {
        if ((*iter)->getUser()->isName(name)) {
            use_list.erase(iter);
            return;
        }
    }
}

void Value::replaceUseByUse(Use* old_use, Use* new_use) {
    for (auto iter = use_list.begin(); iter != use_list.end(); iter++) {
        if (*iter == old_use) {
            *iter = new_use;
            return;
        }
    }
}

Value::~Value() {
    // todo
}


User::User(std::string _name, IRTYPE _type) : Value(std::move(_name), _type) {}

    void User::addOperand(Value *v) {
        operands.emplace_back(v, this);
    }

<<<<<<< HEAD
    Value *User::getOperand(unsigned i) const {
        return operands[i].getValue();
    }

    void User::setOperand(unsigned i, Value *v) {
        operands[i].setValue(v);
    }

    unsigned User::getNumOperands() const {
        return operands.size();
    }
=======
std::list<Use>& User::getOperands() {
    return operands;
}

void User::delOperandByValue(Value *v) {
    for (auto iter = operands.begin(); iter != operands.end(); iter++) {
        if (iter->getValue() == v) {
            operands.erase(iter);
            return;
        }
    }
}

void User::delOperandByName(NameRef name) {
    for (auto iter = operands.begin(); iter != operands.end(); iter++) {
        if (iter->getUser()->isName(name)) {
            operands.erase(iter);
            return;
        }
    }
}

User::~User() {
    // todo
}
>>>>>>> 58fdfbc4


    Use::Use(Value *v, User *u) : val(v), user(u) {
        val->addUse(this);
    }

<<<<<<< HEAD
    void Use::setValue(Value *v) {
        val->delUse(this);
        val = v;
        val->addUse(this);
    }
=======
void Use::setValue(Value *v) {
    val->delUseByUse(this);
    val = v;
    val->addUse(this);
}
>>>>>>> 58fdfbc4

    void Use::setUser(User *u) {
        user = u;
    }

    Value *Use::getValue() const {
        return val;
    }

    User *Use::getUser() const {
        return user;
    }

<<<<<<< HEAD
    Use::~Use() {
        val->delUse(this);
    }
=======
Use::~Use() {
    val->delUseByUse(this);
}
>>>>>>> 58fdfbc4
}<|MERGE_RESOLUTION|>--- conflicted
+++ resolved
@@ -11,11 +11,6 @@
 
 Value::Value(std::string _name, IRTYPE _type) : NameC(std::move(_name)), TypeC(_type) {}
 
-<<<<<<< HEAD
-    void Value::addUse(Use *use) {
-        use_list.push_back(use);
-    }
-=======
 void Value::addUse(Use* use) {
     use_list.emplace_back(use);
 }
@@ -23,7 +18,6 @@
 std::list<Use*>& Value::getUseList() {
     return use_list;
 }
->>>>>>> 58fdfbc4
 
 /**
  * @todo null, not found process
@@ -74,19 +68,6 @@
         operands.emplace_back(v, this);
     }
 
-<<<<<<< HEAD
-    Value *User::getOperand(unsigned i) const {
-        return operands[i].getValue();
-    }
-
-    void User::setOperand(unsigned i, Value *v) {
-        operands[i].setValue(v);
-    }
-
-    unsigned User::getNumOperands() const {
-        return operands.size();
-    }
-=======
 std::list<Use>& User::getOperands() {
     return operands;
 }
@@ -112,26 +93,17 @@
 User::~User() {
     // todo
 }
->>>>>>> 58fdfbc4
 
 
     Use::Use(Value *v, User *u) : val(v), user(u) {
         val->addUse(this);
     }
 
-<<<<<<< HEAD
-    void Use::setValue(Value *v) {
-        val->delUse(this);
-        val = v;
-        val->addUse(this);
-    }
-=======
 void Use::setValue(Value *v) {
     val->delUseByUse(this);
     val = v;
     val->addUse(this);
 }
->>>>>>> 58fdfbc4
 
     void Use::setUser(User *u) {
         user = u;
@@ -145,13 +117,7 @@
         return user;
     }
 
-<<<<<<< HEAD
-    Use::~Use() {
-        val->delUse(this);
-    }
-=======
 Use::~Use() {
     val->delUseByUse(this);
 }
->>>>>>> 58fdfbc4
 }