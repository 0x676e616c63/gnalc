--- conflicted
+++ resolved
@@ -111,10 +111,6 @@
     return inner_initer;
 }
 
-<<<<<<< HEAD
-GVIniter &GlobalVariable::getIniter() { return initer; }
-=======
->>>>>>> 82e58f96
 const GVIniter &GlobalVariable::getIniter() const { return initer; }
 
 int GlobalVariable::getAlign() const { return align; }
