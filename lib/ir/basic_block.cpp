--- conflicted
+++ resolved
@@ -35,12 +35,6 @@
         return insts;
     }
 
-<<<<<<< HEAD
-    void BasicBlock::accept(IRVisitor& visitor) override
-    { visitor.visit(*this); }
-
-    BasicBlock::~BasicBlock() override {
-=======
     auto& BasicBlock::getLiveIn() {
         return livein;
     }
@@ -53,6 +47,5 @@
     { visitor.visit(*this); }
 
     BasicBlock::~BasicBlock() {
->>>>>>> a330e60a
     }
 }