--- conflicted
+++ resolved
@@ -71,7 +71,8 @@
         : Instruction(OP::STORE, "__store", IRTYPE::UNDEFINED),
             basetype(btype), align(_align)
     {
-        addOperand(_value,_ptr);
+        addOperand(_value);
+        addOperand(_ptr);
     }
 
     IRTYPE STOREInst::getBaseType() const
@@ -81,12 +82,12 @@
 
     Value* STOREInst::getValue() const
     {
-        return getOperand().begin()->getValue();
+        return getOperands().begin()->getValue();
     }
 
     Value* STOREInst::getPtr() const
     {
-        return std::next(getOperand().begin())->getValue();
+        return std::next(getOperands().begin())->getValue();
     }
 
     int STOREInst::getAlign() const
@@ -97,19 +98,9 @@
     GEPInst::GEPInst(NameRef name, IRTYPE btype, std::vector<int> _array_size,  Value* _ptr, const std::list<Value*>& idxs)
         : Instruction(OP::GEP, name, IRTYPE::PTR), basetype(btype), array_size(_array_size)
     {
-        addOperand(_ptr,idxs);
+        addOperand(_ptr);
         for (auto idx : idxs)
             addOperand(idx);
-    }
-
-    IRTYPE GEPInst::getBaseType() const
-    {
-        return basetype;
-    }
-
-    std::vector<int> GEPInst::getArraySize() const
-    {
-        return array_size;
     }
 
     IRTYPE GEPInst::getBaseType() const
@@ -135,15 +126,8 @@
         return ret;
     }
 
-<<<<<<< HEAD
-    void ALLOCAInst::accept(IRVisitor& visitor) override { visitor.visit(*this); }
-    void LOADInst::accept(IRVisitor& visitor) override { visitor.visit(*this); }
-    void STOREInst::accept(IRVisitor& visitor) override { visitor.visit(*this); }
-    void GEPInst::accept(IRVisitor& visitor) override { visitor.visit(*this); }
-=======
     void ALLOCAInst::accept(IRVisitor& visitor) { visitor.visit(*this); }
     void LOADInst::accept(IRVisitor& visitor) { visitor.visit(*this); }
     void STOREInst::accept(IRVisitor& visitor) { visitor.visit(*this); }
     void GEPInst::accept(IRVisitor& visitor) { visitor.visit(*this); }
->>>>>>> a330e60a
 }