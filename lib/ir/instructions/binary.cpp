//
// Created by BEE172 on 24-12-5.
//
#include "../../../include/ir/instructions/binary.hpp"
#include "../../../include/ir/visitor.hpp"

namespace IR {
    IRTYPE OPtoTY(OP op) {
        switch (op) {
            case OP::ADD:
            case OP::SUB:
            case OP::MUL:
            case OP::DIV:
            case OP::REM:
                return IRTYPE::I32;
            case OP::FADD:
            case OP::FSUB:
            case OP::FMUL:
            case OP::FDIV:
            case OP::FREM:
                return IRTYPE::FLOAT;
            case OP::AND:
            case OP::OR:
                return IRTYPE::I1;
            default:
                return IRTYPE::UNDEFINED;
        }
    }

    // TYPE 由 OP 决定
    BinaryInst::BinaryInst(NameRef name, OP opcode, Value *lhs, Value *rhs)
<<<<<<< HEAD
        : Instruction(OP::ADD, name, IRTYPE::I32) {
        addOperand(lhs)
        addOperand(rhs);
    }

    Value *BinaryInst::GetLHS() const {
        return getOperands().begin()->getValue();
    }

    Value *BinaryInst::GetRHS() const {
        return getOperands().rbegin()->getValue();
=======
        : Instruction(opcode, name, OPtoTY(opcode)) {
        operands = {Use{lhs, this}, Use{rhs, this}};
    }

    Value *BinaryInst::getLHS() const {
        return operands.begin()->getValue();
    }

    Value *BinaryInst::getRHS() const {
        return operands.rbegin()->getValue();
>>>>>>> a330e60a
    }

    FNEGInst::FNEGInst(NameRef name, Value *val)
        : Instruction(OP::FNEG, name, IRTYPE::FLOAT) {
        addOperand(val);
    }

<<<<<<< HEAD
    Value *FNEGInst::GetVal() const {
        return getOperands().begin()->getValue();
    }


    void BinaryInst::accept(IRVisitor& visitor) override { visitor.visit(*this); }

    void FNEGInst::accept(IRVisitor& visitor) override { visitor.visit(*this); }
=======
    Value *FNEGInst::getVal() const {
        return operands.begin()->getValue();
    }


    void BinaryInst::accept(IRVisitor& visitor) { visitor.visit(*this); }

    void FNEGInst::accept(IRVisitor& visitor) { visitor.visit(*this); }
>>>>>>> a330e60a
}<|MERGE_RESOLUTION|>--- conflicted
+++ resolved
@@ -29,30 +29,17 @@
 
     // TYPE 由 OP 决定
     BinaryInst::BinaryInst(NameRef name, OP opcode, Value *lhs, Value *rhs)
-<<<<<<< HEAD
-        : Instruction(OP::ADD, name, IRTYPE::I32) {
-        addOperand(lhs)
+        : Instruction(opcode, name, OPtoTY(opcode)) {
+        addOperand(lhs);
         addOperand(rhs);
     }
 
-    Value *BinaryInst::GetLHS() const {
+    Value *BinaryInst::getLHS() const {
         return getOperands().begin()->getValue();
     }
 
-    Value *BinaryInst::GetRHS() const {
+    Value *BinaryInst::getRHS() const {
         return getOperands().rbegin()->getValue();
-=======
-        : Instruction(opcode, name, OPtoTY(opcode)) {
-        operands = {Use{lhs, this}, Use{rhs, this}};
-    }
-
-    Value *BinaryInst::getLHS() const {
-        return operands.begin()->getValue();
-    }
-
-    Value *BinaryInst::getRHS() const {
-        return operands.rbegin()->getValue();
->>>>>>> a330e60a
     }
 
     FNEGInst::FNEGInst(NameRef name, Value *val)
@@ -60,23 +47,12 @@
         addOperand(val);
     }
 
-<<<<<<< HEAD
-    Value *FNEGInst::GetVal() const {
+    Value *FNEGInst::getVal() const {
         return getOperands().begin()->getValue();
-    }
-
-
-    void BinaryInst::accept(IRVisitor& visitor) override { visitor.visit(*this); }
-
-    void FNEGInst::accept(IRVisitor& visitor) override { visitor.visit(*this); }
-=======
-    Value *FNEGInst::getVal() const {
-        return operands.begin()->getValue();
     }
 
 
     void BinaryInst::accept(IRVisitor& visitor) { visitor.visit(*this); }
 
     void FNEGInst::accept(IRVisitor& visitor) { visitor.visit(*this); }
->>>>>>> a330e60a
 }