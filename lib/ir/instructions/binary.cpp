--- conflicted
+++ resolved
@@ -52,13 +52,7 @@
     }
 
 
-<<<<<<< HEAD
-    void BinaryInst::accept(IRVisitor& visitor) override { visitor.visit(*this); }
-
-    void FNEGInst::accept(IRVisitor& visitor) override { visitor.visit(*this); }
-=======
     void BinaryInst::accept(IRVisitor& visitor) { visitor.visit(*this); }
 
     void FNEGInst::accept(IRVisitor& visitor) { visitor.visit(*this); }
->>>>>>> 47ce1869
 }