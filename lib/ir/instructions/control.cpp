#include "../../../include/ir/instructions/control.hpp"
#include "../../../include/ir/visitor.hpp"

#include <algorithm>
#include <assert.h>

namespace IR
{
    RETInst::RETInst()
        : Instruction(OP::RET, "__ret", IRTYPE::UNDEFINED),
            ret_type(IRTYPE::VOID) {}

    RETInst::RETInst(Value* ret_val)
        : Instruction(OP::RET, "__ret", IRTYPE::UNDEFINED),
            ret_type(ret_val->getType())
    {
        addOperand(ret_val);
    }

    bool RETInst::isVoid() const
    {
        return ret_type == IRTYPE::VOID;
    }

    Value* RETInst::getRetVal() const
    {
        return getOperands().begin()->getValue();
    }

    IRTYPE RETInst::getRetType() const
    {
        return ret_type;
    }

    BRInst::BRInst(BasicBlock* _dest)
        : Instruction(OP::BR, "__br", IRTYPE::UNDEFINED), conditional(false)
    {
        addOperand(_dest);
    }

    BRInst::BRInst(Value* cond, BasicBlock* _true_dest, BasicBlock* _false_dest)
        : Instruction(OP::BR, "__br", IRTYPE::UNDEFINED), conditional(true)
    {
        addOperand(cond);
        addOperand(_true_dest);
        addOperand(_false_dest);
    }

    bool BRInst::isConditional() const
    {
        return conditional;
    }

    // BasicBlock* BRInst::getDest() const
    // {
    //     assert(!conditional);
    //     return dynamic_cast<BasicBlock*>(operands.begin()->getValue());
    // }

    Value* BRInst::getCond() const
    {
        assert(conditional);
        return getOperands().begin()->getValue();
    }
    BasicBlock* BRInst::getDest() const {
        assert(!conditional);
        return dynamic_cast<BasicBlock *>(getOperands().begin()->getValue());
    }
    BasicBlock* BRInst::getTrueDest() const
    {
        assert(conditional);
        return dynamic_cast<BasicBlock*>(std::next(getOperands().begin())->getValue());
    }

    BasicBlock* BRInst::getFalseDest() const
    {
        assert(conditional);
        return dynamic_cast<BasicBlock*>(std::next(std::next(getOperands().begin()))->getValue());
    }

    CALLInst::CALLInst(Function* func, const std::list<Value*>& args)
        : Instruction(OP::CALL, "__call", IRTYPE::VOID)
    {
        addOperand(func);
        for (auto valptr : args)
            operands.emplace_back(valptr, this);
        // Or something like this
        // std::transform(args.begin(), args.end(), std::back_inserter(operands), [this](auto&& vptr){return Use{vptr, this};});
    }

    CALLInst::CALLInst(NameRef name, IRTYPE ty, Function* func, const std::list<Value*>& args)
        : Instruction(OP::CALL, name, ty)
    {
        assert(func->getType() == ty);
        addOperand(func);
        for (auto valptr : args)
            addOperand(valptr);
    }

    bool CALLInst::isVoid() const
    {
        return ty == IRTYPE::VOID;
    }

    std::string CALLInst::getFuncName() const
    {
        return getOperands().begin()->getValue()->getName();
    }

    Function* CALLInst::getFunc() const
    {
        return dynamic_cast<Function*>(getOperands().begin()->getValue());
    }

    std::vector<Value*> CALLInst::getArgs() const
    {
        std::vector<Value*> ret;
        for (auto it = std::next(getOperands().begin()); it != getOperands().end(); ++it)
            ret.emplace_back(it->getValue());
        return ret;
    }

<<<<<<< HEAD
    void RETInst::accept(IRVisitor& visitor) override { visitor.visit(*this); }

    void BRInst::accept(IRVisitor& visitor) override { visitor.visit(*this); }

    void CALLInst::accept(IRVisitor& visitor) override { visitor.visit(*this); }
=======
    void RETInst::accept(IRVisitor& visitor) { visitor.visit(*this); }

    void BRInst::accept(IRVisitor& visitor) { visitor.visit(*this); }

    void CALLInst::accept(IRVisitor& visitor) { visitor.visit(*this); }
>>>>>>> 47ce1869
}<|MERGE_RESOLUTION|>--- conflicted
+++ resolved
@@ -120,17 +120,9 @@
         return ret;
     }
 
-<<<<<<< HEAD
-    void RETInst::accept(IRVisitor& visitor) override { visitor.visit(*this); }
-
-    void BRInst::accept(IRVisitor& visitor) override { visitor.visit(*this); }
-
-    void CALLInst::accept(IRVisitor& visitor) override { visitor.visit(*this); }
-=======
     void RETInst::accept(IRVisitor& visitor) { visitor.visit(*this); }
 
     void BRInst::accept(IRVisitor& visitor) { visitor.visit(*this); }
 
     void CALLInst::accept(IRVisitor& visitor) { visitor.visit(*this); }
->>>>>>> 47ce1869
 }