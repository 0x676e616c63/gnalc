--- conflicted
+++ resolved
@@ -1,20 +1,13 @@
 #include "../../../include/ir/instructions/converse.hpp"
 #include "../../../include/ir/visitor.hpp"
-<<<<<<< HEAD
-=======
 #include <cassert>
->>>>>>> a330e60a
 
 namespace IR {
     FPTOSIInst::FPTOSIInst(NameRef name, Value* origin_val)
         : Instruction(OP::FPTOSI, name, IRTYPE::I32)
     {
-<<<<<<< HEAD
+        assert(origin_val->getType() == IRTYPE::FLOAT);
         addOperand(origin_val);
-=======
-        assert(origin_val->getType() == IRTYPE::FLOAT);
-        operands = {Use{origin_val, this}};
->>>>>>> a330e60a
     }
 
     Value* FPTOSIInst::getOVal() const
@@ -35,12 +28,8 @@
     SITOFPInst::SITOFPInst(NameRef name, Value* origin_val)
         : Instruction(OP::SITOFP, name, IRTYPE::FLOAT)
     {
-<<<<<<< HEAD
+        assert(origin_val->getType() == IRTYPE::I32);
         addOperand(origin_val);
-=======
-        assert(origin_val->getType() == IRTYPE::I32);
-        operands = {Use{origin_val, this}};
->>>>>>> a330e60a
     }
 
     Value* SITOFPInst::getOVal() const
@@ -58,13 +47,7 @@
         return ty;
     }
 
-<<<<<<< HEAD
-    void SITOFPInst::accept(IRVisitor& visitor) override { visitor.visit(*this); }
-
-    void FPTOSIInst::accept(IRVisitor& visitor) override { visitor.visit(*this); }
-=======
     void SITOFPInst::accept(IRVisitor& visitor) { visitor.visit(*this); }
 
     void FPTOSIInst::accept(IRVisitor& visitor) { visitor.visit(*this); }
->>>>>>> a330e60a
 }