--- conflicted
+++ resolved
@@ -42,13 +42,7 @@
         return cond;
     }
 
-<<<<<<< HEAD
-    void ICMPInst::accept(IRVisitor& visitor) override { visitor.visit(*this); }
-
-    void FCMPInst::accept(IRVisitor& visitor) override { visitor.visit(*this); }
-=======
     void ICMPInst::accept(IRVisitor& visitor) { visitor.visit(*this); }
 
     void FCMPInst::accept(IRVisitor& visitor) { visitor.visit(*this); }
->>>>>>> 47ce1869
 }