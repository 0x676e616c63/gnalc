--- conflicted
+++ resolved
@@ -7,30 +7,17 @@
 
 namespace IR {
     ICMPInst::ICMPInst(NameRef name, ICMPOP cond, Value *lhs, Value *rhs)
-<<<<<<< HEAD
-        : Instruction(OP::ICMP, name, IRTYPE::I32), cond(cond) {
+        : Instruction(OP::ICMP, name, IRTYPE::I1), cond(cond) {
         addOperand(lhs);
         addOperand(rhs);
     }
 
-    Value* ICMPInst::GetLHS() const {
+    Value* ICMPInst::getLHS() const {
         return getOperands().begin()->getValue();
     }
 
-    Value* ICMPInst::GetRHS() const {
+    Value* ICMPInst::getRHS() const {
         return getOperands().rbegin()->getValue();
-=======
-        : Instruction(OP::ICMP, name, IRTYPE::I1), cond(cond) {
-        operands = {Use{lhs, this}, Use{rhs, this}};
-    }
-
-    Value* ICMPInst::getLHS() const {
-        return operands.begin()->getValue();
-    }
-
-    Value* ICMPInst::getRHS() const {
-        return operands.rbegin()->getValue();
->>>>>>> a330e60a
     }
 
     ICMPOP ICMPInst::getCond() const {
@@ -38,43 +25,24 @@
     }
 
     FCMPInst::FCMPInst(NameRef name, FCMPOP cond, Value *lhs, Value *rhs)
-<<<<<<< HEAD
-        : Instruction(OP::FCMP, name, IRTYPE::FLOAT), cond(cond) {
+        : Instruction(OP::FCMP, name, IRTYPE::I1), cond(cond) {
         addOperand(lhs);
         addOperand(rhs);
     }
 
-    Value* FCMPInst::GetLHS() const {
+    Value* FCMPInst::getLHS() const {
         return getOperands().begin()->getValue();
     }
 
-    Value* FCMPInst::GetRHS() const {
+    Value* FCMPInst::getRHS() const {
         return getOperands().rbegin()->getValue();
-=======
-        : Instruction(OP::FCMP, name, IRTYPE::I1), cond(cond) {
-        operands = {Use{lhs, this}, Use{rhs, this}};
-    }
-
-    Value* FCMPInst::getLHS() const {
-        return operands.begin()->getValue();
-    }
-
-    Value* FCMPInst::getRHS() const {
-        return operands.rbegin()->getValue();
->>>>>>> a330e60a
     }
 
     FCMPOP FCMPInst::getCond() const {
         return cond;
     }
 
-<<<<<<< HEAD
-    void ICMPInst::accept(IRVisitor& visitor) override { visitor.visit(*this); }
-
-    void FCMPInst::accept(IRVisitor& visitor) override { visitor.visit(*this); }
-=======
     void ICMPInst::accept(IRVisitor& visitor) { visitor.visit(*this); }
 
     void FCMPInst::accept(IRVisitor& visitor) { visitor.visit(*this); }
->>>>>>> a330e60a
 }