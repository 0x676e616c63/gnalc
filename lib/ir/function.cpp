#include "../../include/ir/base.hpp"
<<<<<<< HEAD

namespace IR {
=======
#include "../../include/ir/function.hpp"

namespace IR {
    void Function::addParam(std::unique_ptr<Value> param) {
        params.push_back(std::move(param));
    }

    void Function::addBlock(std::unique_ptr<BasicBlock> blk) {
        blks.push_back(std::move(blk));
    }

    void Function::addInst(std::unique_ptr<Instruction> inst) {
        insts.push_back(std::move(inst));
    }
>>>>>>> 741ab0a8
}<|MERGE_RESOLUTION|>--- conflicted
+++ resolved
@@ -1,8 +1,4 @@
 #include "../../include/ir/base.hpp"
-<<<<<<< HEAD
-
-namespace IR {
-=======
 #include "../../include/ir/function.hpp"
 
 namespace IR {
@@ -17,5 +13,4 @@
     void Function::addInst(std::unique_ptr<Instruction> inst) {
         insts.push_back(std::move(inst));
     }
->>>>>>> 741ab0a8
 }