--- conflicted
+++ resolved
@@ -130,14 +130,9 @@
 pFuncDecl IRPT::newFuncDecl(std::string &name_, const std::vector<pType> &params,
                                 pType &ret_type, bool is_va_arg_) {
     pFuncDecl fd;
-<<<<<<< HEAD
-    if (name_ == Config::IR::BUILTIN_MEMSET || name_ == Config::IR::BUILTIN_MEMCPY) {
-        fd = make<FunctionDecl>(name_, params, ret_type, is_va_arg_, true, false);
-=======
     if (name_ == Config::IR::MEMSET_INTRINSIC_NAME || name_ == Config::IR::MEMCPY_INTRINSIC_NAME) {
         // TODO: Need Fix Attribute
         fd = make<FunctionDecl>(name_, params, ret_type, is_va_arg_, std::set<FuncAttr>{FuncAttr::isIntrinsic});
->>>>>>> d63bee38
     } else {
         // For other FuncDecls
         fd = make<FunctionDecl>(name_, params, ret_type, is_va_arg_, std::set<FuncAttr>{FuncAttr::isSylib});
