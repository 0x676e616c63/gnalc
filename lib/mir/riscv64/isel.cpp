// Copyright (c) 2025 0x676e616c63
// SPDX-License-Identifier: MIT

#include "mir/riscv64/isel.hpp"
#include "mir/MIR.hpp"
#include "mir/passes/transforms/isel.hpp"
#include <algorithm>
#include <optional>

using namespace MIR;

bool RVIselInfo::isLegalGenericInst(MIRInst_p minst) const {
    Err::gassert(minst->isGeneric(), "isLegalGenericInst: minst is not a generic mir");

    switch (minst->opcode<OpC>()) {
    case OpC::InstCopy:
    case OpC::InstCopyFromReg:
    case OpC::InstCopyToReg:
    case OpC::InstLoadRegFromStack:
    case OpC::InstStoreRegToStack:
    case OpC::InstLoadStackObjectAddr:
        return true;
    default:
        return false;
    }
}

bool RVIselInfo::match(MIRInst_p minst, ISelContext &ctx, bool allow) const {
    bool ret = legalizeInst(minst, ctx); // not impl yet
    return ret;
}

// for pass isel
bool RVIselInfo::legalizeInst(MIRInst_p minst, ISelContext &ctx) const {
    bool modified = false;

    // LAMBDA BEGIN

    auto trySwapOps = [&](MIRInst_p minst) -> void {
        auto lhs = minst->getOp(1);
        auto rhs = minst->getOp(2);

        if (lhs->isImme() && !rhs->isImme()) {
            minst->setOperand<1>(rhs, ctx.codeGenCtx());
            minst->setOperand<2>(lhs, ctx.codeGenCtx());
            modified |= true;
        } else {
            modified |= false;
        }
    };

    auto loadImm = [&](const MIROperand_p &mop) -> MIROperand_p {
        auto mop_new = MIROperand::asVReg(ctx.codeGenCtx().nextId(), mop->type());

        if (mop->isExImme()) {
            ctx.newInst(OpC::InstLoadImmEx)
                ->setOperand<0>(mop_new, ctx.codeGenCtx())
                ->setOperand<1>(mop, ctx.codeGenCtx());
        } else if (inRange(mop->type(), OpT::Int, OpT::Int64)) {
            ctx.newInst(OpC::InstLoadImm)
                ->setOperand<0>(mop_new, ctx.codeGenCtx())
                ->setOperand<1>(mop, ctx.codeGenCtx());
            modified |= true;
        } else if (inRange(mop->type(), OpT::Float, OpT::Float32)) {
            ctx.newInst(OpC::InstLoadFPImm)
                ->setOperand<0>(mop_new, ctx.codeGenCtx())
                ->setOperand<1>(mop, ctx.codeGenCtx());
        } else {
            Err::todo("vector constant");
        }
        return mop_new; //  replace by yourself
    };

    // LADMBDA END

    if (!minst->isGeneric()) {
        return false; // modified
    }

    switch (minst->opcode<OpC>()) {
    case OpC::InstICmp: {
        auto def = minst->getOp(0);

        auto lhs = minst->getOp(1);
        auto rhs = minst->getOp(2);

        auto cond = minst->getOp(3)->imme();
        // AL, EQ, NE, LT, GT, LE, GE
        switch (cond) {
        case Cond::EQ: {
            // tmp = lhs XOR rhs
            auto tmp = MIROperand::asVReg(ctx.codeGenCtx().nextId(), def->type());
            ctx.newInst(OpC::InstXor)
                ->setOperand<0>(tmp, ctx.codeGenCtx())
                ->setOperand<1>(lhs, ctx.codeGenCtx())
                ->setOperand<2>(rhs, ctx.codeGenCtx());
            // def = SEQZ tmp
            ctx.newInst(RVOpC::SEQZ)->setOperand<0>(def, ctx.codeGenCtx())->setOperand<1>(tmp, ctx.codeGenCtx());

            ctx.delInst(minst);
            break;
        }
        case Cond::NE: {
            // tmp = lhs XOR rhs
            auto tmp = MIROperand::asVReg(ctx.codeGenCtx().nextId(), def->type());
            ctx.newInst(OpC::InstXor)
                ->setOperand<0>(tmp, ctx.codeGenCtx())
                ->setOperand<1>(lhs, ctx.codeGenCtx())
                ->setOperand<2>(rhs, ctx.codeGenCtx());
            // def = SNEZ tmp
            ctx.newInst(RVOpC::SNEZ)->setOperand<0>(def, ctx.codeGenCtx())->setOperand<1>(tmp, ctx.codeGenCtx());

            ctx.delInst(minst);
            break;
        }
        case Cond::LT: {
            minst->resetOpcode(RVOpC::SLT);
            if (rhs->isImme()) {
                if (RV64::is12BitImm(rhs->imme(), rhs->isExImme()))
                    minst->resetOpcode(RVOpC::SLTI);
                else
                    minst->setOperand<2>(loadImm(rhs), ctx.codeGenCtx());
            }
            if (lhs->isImme())
                minst->setOperand<1>(loadImm(lhs), ctx.codeGenCtx());
            break;
        }
        case Cond::LE: {
            // !(rhs < lhs)
            auto tmp = MIROperand::asVReg(ctx.codeGenCtx().nextId(), def->type());

            auto slt_opcode = RVOpC::SLT;
            if (rhs->isImme())
                rhs = loadImm(rhs);
            if (lhs->isImme()) {
                if (RV64::is12BitImm(lhs->imme(), lhs->isExImme()))
                    slt_opcode = RVOpC::SLTI;
                else
                    lhs = loadImm(lhs);
            }

            auto new_slt = ctx.newInst(slt_opcode)
                               ->setOperand<0>(tmp, ctx.codeGenCtx())
                               ->setOperand<1>(rhs, ctx.codeGenCtx())
                               ->setOperand<2>(lhs, ctx.codeGenCtx());

            ctx.newInst(RVOpC::SEQZ)->setOperand<0>(def, ctx.codeGenCtx())->setOperand<1>(tmp, ctx.codeGenCtx());
            ctx.delInst(minst);
            break;
        }
        case Cond::GT: {
            // rhs < lhs
            minst->resetOpcode(RVOpC::SLT);
            minst->setOperand<1>(rhs, ctx.codeGenCtx())->setOperand<2>(lhs, ctx.codeGenCtx());

            if (rhs->isImme())
                minst->setOperand<1>(loadImm(rhs), ctx.codeGenCtx());
            if (lhs->isImme()) {
                if (RV64::is12BitImm(lhs->imme(), lhs->isExImme()))
                    minst->resetOpcode(RVOpC::SLTI);
                else
                    minst->setOperand<2>(loadImm(lhs), ctx.codeGenCtx());
            }
            break;
        }
        case Cond::GE: {
            // !(lhs < rhs)
            auto tmp = MIROperand::asVReg(ctx.codeGenCtx().nextId(), def->type());

            auto slt_opcode = RVOpC::SLT;
            if (rhs->isImme()) {
                if (RV64::is12BitImm(rhs->imme(), rhs->isExImme()))
                    slt_opcode = RVOpC::SLTI;
                else
                    rhs = loadImm(rhs);
            }
            if (lhs->isImme())
                lhs = loadImm(lhs);

            auto new_slt = ctx.newInst(RVOpC::SLT)
                               ->setOperand<0>(tmp, ctx.codeGenCtx())
                               ->setOperand<1>(lhs, ctx.codeGenCtx())
                               ->setOperand<2>(rhs, ctx.codeGenCtx());

            ctx.newInst(RVOpC::SEQZ)->setOperand<0>(def, ctx.codeGenCtx())->setOperand<1>(tmp, ctx.codeGenCtx());
            ctx.delInst(minst);
            break;
        }
        case Cond::AL:
            Err::unreachable("icmp can't be AL");
        default:
            Err::unreachable("unsupported ICMP predicate for RISCV64");
        }
    } break;
    case OpC::InstFCmp: {
        auto def = minst->getOp(0);
        auto lhs = minst->getOp(1);
        auto rhs = minst->getOp(2);

        if (lhs->isImme())
            lhs = loadImm(lhs);
        if (rhs->isImme())
            rhs = loadImm(rhs);

        minst->setOperand<1>(lhs, ctx.codeGenCtx());
        minst->setOperand<2>(rhs, ctx.codeGenCtx());

        auto cond = minst->getOp(3)->imme();
        switch (cond) {
        case Cond::EQ: {
            minst->resetOpcode(RVOpC::FEQ);
            break;
        }
        case Cond::NE: {
            // tmp = lhs XOR rhs
            auto tmp = MIROperand::asVReg(ctx.codeGenCtx().nextId(), def->type());
            ctx.newInst(RVOpC::FEQ)
                ->setOperand<0>(tmp, ctx.codeGenCtx())
                ->setOperand<1>(lhs, ctx.codeGenCtx())
                ->setOperand<2>(rhs, ctx.codeGenCtx());
            // def = SEQ tmp
            ctx.newInst(RVOpC::SEQZ)->setOperand<0>(def, ctx.codeGenCtx())->setOperand<1>(tmp, ctx.codeGenCtx());
            ctx.delInst(minst);
            break;
        }
        case Cond::LT: {
            minst->resetOpcode(RVOpC::FLT);
            break;
        }
        case Cond::LE: {
            // !(rhs < lhs)
            auto tmp = MIROperand::asVReg(ctx.codeGenCtx().nextId(), def->type());
            ctx.newInst(RVOpC::FLT)
                ->setOperand<0>(tmp, ctx.codeGenCtx())
                ->setOperand<1>(rhs, ctx.codeGenCtx())
                ->setOperand<2>(lhs, ctx.codeGenCtx());
            ctx.newInst(RVOpC::SEQZ)->setOperand<0>(def, ctx.codeGenCtx())->setOperand<1>(tmp, ctx.codeGenCtx());
            ctx.delInst(minst);
            break;
        }
        case Cond::GT: {
            // rhs < lhs
            minst->resetOpcode(RVOpC::FLT);
            minst->setOperand<1>(rhs, ctx.codeGenCtx())->setOperand<2>(lhs, ctx.codeGenCtx());
            break;
        }
        case Cond::GE: {
            // !(lhs < rhs)
            auto tmp = MIROperand::asVReg(ctx.codeGenCtx().nextId(), def->type());
            ctx.newInst(RVOpC::FLT)
                ->setOperand<0>(tmp, ctx.codeGenCtx())
                ->setOperand<1>(lhs, ctx.codeGenCtx())
                ->setOperand<2>(rhs, ctx.codeGenCtx());
            ctx.newInst(RVOpC::SEQZ)->setOperand<0>(def, ctx.codeGenCtx())->setOperand<1>(tmp, ctx.codeGenCtx());
            ctx.delInst(minst);
            break;
        }
        case Cond::AL:
            Err::unreachable("fcmp can't be AL");
        default:
            Err::unreachable("unsupported FCMP predicate for RISCV64");
        }
    } break;
    case OpC::InstStore: {
        auto val = minst->getOp(1);
        if (val->isImme())
            minst->setOperand<1>(loadImm(val), ctx.codeGenCtx());
    } break;
    case OpC::InstAdd:
    case OpC::InstSub: {
        if (minst->opcode<OpC>() == OpC::InstAdd)
            trySwapOps(minst);

        auto lhs = minst->getOp(1);
        if (lhs->isImme())
            minst->setOperand<1>(loadImm(lhs), ctx.codeGenCtx());

        auto rhs = minst->getOp(2);
        if (rhs->isImme() && !RV64::is12BitImm(rhs->imme(), rhs->isExImme()))
            minst->setOperand<2>(loadImm(rhs), ctx.codeGenCtx());
    } break;
    case OpC::InstMul:
    case OpC::InstAnd:
    case OpC::InstOr:
    case OpC::InstXor: {
        trySwapOps(minst);

        auto lhs = minst->getOp(1);
        if (lhs->isImme())
            minst->setOperand<1>(loadImm(lhs), ctx.codeGenCtx());

        auto rhs = minst->getOp(2);
        if (rhs->isImme())
            minst->setOperand<2>(loadImm(rhs), ctx.codeGenCtx());
        break;
    }
    case OpC::InstSDiv:
    case OpC::InstSRem:
    case OpC::InstUDiv:
    case OpC::InstURem: {
        auto lhs = minst->getOp(1);
        if (lhs->isImme())
            minst->setOperand<1>(loadImm(lhs), ctx.codeGenCtx());

        auto rhs = minst->getOp(2);
        if (rhs->isImme())
            minst->setOperand<2>(loadImm(rhs), ctx.codeGenCtx());
        break;
    }
    case OpC::InstShl:
    case OpC::InstLShr:
    case OpC::InstAShr: {
        auto shift = minst->getOp(2);
        if (shift->isImme()) {
            unsigned s = static_cast<unsigned>(shift->imme());
            Err::gassert(s < 64, "shift immediate out of range");
        }
        break;
    }
    case OpC::InstNeg: {
        auto lhs = minst->getOp(1);
        Err::gassert(!lhs->isImme(), "legalizeInst: can not neg a imme");
    } break;
    case OpC::InstFAdd:
    case OpC::InstFSub:
    case OpC::InstFMul:
    case OpC::InstFDiv: {
        auto lhs = minst->getOp(1);
        auto rhs = minst->getOp(2);
        if (lhs->isImme()) {
            minst->setOperand<1>(loadImm(lhs), ctx.codeGenCtx());
        }
        if (rhs->isImme()) {
            minst->setOperand<2>(loadImm(rhs), ctx.codeGenCtx());
        }
    } break;
    case OpC::InstFRem: {
        auto def = minst->ensureDef();
        auto lhs = minst->getOp(1);
        auto rhs = minst->getOp(2);

        auto minst_fdiv = ctx.newInst(OpC::InstFDiv);
        auto minst_fmul = ctx.newInst(OpC::InstFMul);
        auto minst_fsub = ctx.newInst(OpC::InstFSub);

        auto result1 = MIROperand::asVReg(ctx.codeGenCtx().nextId(), OpT::Float32);
        auto result2 = MIROperand::asVReg(ctx.codeGenCtx().nextId(), OpT::Float32);
        minst_fdiv->setOperand<0>(result1, ctx.codeGenCtx())
            ->setOperand<1>(lhs, ctx.codeGenCtx())
            ->setOperand<2>(rhs, ctx.codeGenCtx());
        minst_fmul->setOperand<0>(result2, ctx.codeGenCtx())
            ->setOperand<1>(result1, ctx.codeGenCtx())
            ->setOperand<2>(rhs, ctx.codeGenCtx());
        minst_fsub->setOperand<0>(def, ctx.codeGenCtx())
            ->setOperand<1>(lhs, ctx.codeGenCtx())
            ->setOperand<2>(result2, ctx.codeGenCtx());

        ctx.delInst(minst); // add to list, handle later
        modified |= true;
    } break;
    case OpC::InstF2S: {
        auto converted = minst->ensureDef();
        auto original = minst->getOp(1);

        if (original->isImme())
            minst->setOperand<1>(loadImm(original), ctx.codeGenCtx());
    } break;
    case OpC::InstS2F: {
        auto converted = minst->ensureDef();
        auto original = minst->getOp(1);

        if (original->isImme())
            minst->setOperand<1>(loadImm(original), ctx.codeGenCtx());
    } break;
    case OpC::InstLoadImmToReg: {
        // instloadImm
        // copy2reg
        auto def = minst->ensureDef();
        auto imme = minst->getOp(1);

        ctx.delInst(minst);

        auto loaded = loadImm(imme);
        ctx.newInst(OpC::InstCopyToReg)->setOperand<0>(def, ctx.codeGenCtx())->setOperand<1>(loaded, ctx.codeGenCtx());
    } break;
    case OpC::InstLoadFPImmToReg: {
        // instloadFPImm
        // copy2reg
        auto def = minst->ensureDef();
        auto imme = minst->getOp(1);

        ctx.delInst(minst);
        auto loaded = loadImm(imme);
        ctx.newInst(OpC::InstCopyToReg)->setOperand<0>(def, ctx.codeGenCtx())->setOperand<1>(loaded, ctx.codeGenCtx());
    } break;
    case OpC::InstSelect:
        Err::not_implemented("Select on RISCV64");
    default:
        ///@note 各种copy, 内存访问没有合法化
        break;
    }
    return modified;
}

// for pass preRaLeagalize
void RVIselInfo::preLegalizeInst(InstLegalizeContext &_ctx) {
    auto &[minst, minsts, iter, ctx] = _ctx;

    if (!minst->isGeneric())
        return;

    switch (minst->opcode<OpC>()) {
<<<<<<< HEAD
    case OpC::InstLoadAddress:
        minst->resetOpcode(RVOpC::LD);
=======
    case OpC::InstLoadGlobalAddress:
        minst->resetOpcode(RVOpC::LA);
>>>>>>> 6cb869a4
        break;
    case OpC::InstLoadImm: {
    case OpC::InstLoadImmEx:
        minst->resetOpcode(RVOpC::LI);
    } break;
    case OpC::InstLoadFPImm: {
        auto def = minst->ensureDef();
        auto imme = minst->getOp(1);
        auto tmp = MIROperand::asVReg(ctx.nextId(), OpT::Int32);
        auto li = MIRInst::make(RVOpC::LI)->setOperand<0>(tmp, ctx)->setOperand<1>(imme, ctx);
        minsts.insert(iter, li);
        minst->resetOpcode(RVOpC::FMV_W_X);
        minst->setOperand<1>(tmp, ctx);
    } break;
    case OpC::InstSelect:
        Err::not_implemented("Select on RISCV64");
    default:
        break;
    }

    return;
}

void RVIselInfo::legalizeWithPtrLoad(MIRInst_p minst) const {
    auto memSize = minst->getOp(5)->imme();
    if (inRange(minst->getDef()->type(), OpT::Float, OpT::Float32)) {
        switch (memSize) {
        case 4:
            minst->resetOpcode(RVOpC::FLW);
            break;
        case 8:
            minst->resetOpcode(RVOpC::FLD);
            break;
        default:
            Err::not_implemented("Unsupported size.");
        }
    } else {
        switch (memSize) {
        case 1:
            minst->resetOpcode(RVOpC::LB);
            break;
        case 2:
            minst->resetOpcode(RVOpC::LH);
            break;
        case 4:
            minst->resetOpcode(RVOpC::LW);
            break;
        case 8:
            minst->resetOpcode(RVOpC::LD);
            break;
        default:
            Err::not_implemented("Unsupported size.");
        }
    }
}

void RVIselInfo::legalizeWithPtrStore(MIRInst_p minst) const {
    auto memSize = minst->getOp(5)->imme();
    if (inRange(minst->getOp(1)->type(), OpT::Float, OpT::Float32)) {
        switch (memSize) {
        case 4:
            minst->resetOpcode(RVOpC::FSW);
            break;
        case 8:
            minst->resetOpcode(RVOpC::FSD);
            break;
        default:
            Err::not_implemented("Unsupported size.");
        }
    } else {
        switch (memSize) {
        case 1:
            minst->resetOpcode(RVOpC::SB);
            break;
        case 2:
            minst->resetOpcode(RVOpC::SH);
            break;
        case 4:
            minst->resetOpcode(RVOpC::SW);
            break;
        case 8:
            minst->resetOpcode(RVOpC::SD);
            break;
        default:
            Err::not_implemented("Unsupported size.");
        }
    }
}

void RVIselInfo::legalizeWithStkOp(InstLegalizeContext &_ctx, MIROperand_p mop, const StkObj &obj) const {
    auto &[minst, minsts, iter, ctx] = _ctx;
    auto offset = obj.offset;

    if (RV64::is12BitImm(offset, 64)) {
        if (minst->opcode<OpC>() == OpC::InstLoadRegFromStack || minst->opcode<OpC>() == OpC::InstLoad) {
            minst->setOperand<1>(MIROperand::asISAReg(RVReg::SP, OpT::Int64), ctx)
                ->setOperand<2>(MIROperand::asImme(offset, OpT::Int64), ctx);
            legalizeWithPtrLoad(minst);
        } else {
            minst->setOperand<2>(MIROperand::asISAReg(RVReg::SP, OpT::Int64), ctx)
                ->setOperand<3>(MIROperand::asImme(offset, OpT::Int64), ctx);
            legalizeWithPtrStore(minst);
        }
        return;
    }

    // fp <- li
    // ld <- fp + sp
    auto scratch = MIROperand::asISAReg(RVReg::FP, OpT::Int64);
    auto li = MIRInst::make(RVOpC::LI)
                  ->setOperand<0>(scratch, ctx)
                  ->setOperand<1>(MIROperand::asImme(offset, OpT::Int64), ctx);
    minsts.insert(iter, li);

    auto add = MIRInst::make(OpC::InstAdd)
                   ->setOperand<0>(scratch, ctx)
                   ->setOperand<1>(MIROperand::asISAReg(RVReg::SP, OpT::Int64), ctx)
                   ->setOperand<2>(scratch, ctx);
    minsts.insert(iter, add);

    if (minst->opcode<OpC>() == OpC::InstLoadRegFromStack || minst->opcode<OpC>() == OpC::InstLoad) {
        minst->setOperand<1>(scratch, ctx);
        minst->setOperand<2>(MIROperand::asImme(0, OpT::Int64), ctx);
        legalizeWithPtrLoad(minst);
    } else {
        minst->setOperand<2>(scratch, ctx);
        minst->setOperand<3>(MIROperand::asImme(0, OpT::Int64), ctx);
        legalizeWithPtrStore(minst);
    }
}

void RVIselInfo::legalizeWithStkGep(InstLegalizeContext &_ctx, MIROperand_p mop, const StkObj &obj) const {
    auto &[minst, minsts, iter, ctx] = _ctx;
    unsigned offset = static_cast<unsigned>(obj.offset);

    if (minst->getOp(2)->isImme()) {
        offset += static_cast<unsigned>(minst->getOp(2)->imme());

        if (RV64::is12BitImm(offset, 64)) {
            minst->resetOpcode(OpC::InstAdd);
            minst->setOperand<1>(MIROperand::asISAReg(RVReg::SP, OpT::Int64), ctx);
            minst->setOperand<2>(MIROperand::asImme(offset, OpT::Int64), ctx);
            return;
        }

        auto scratch = MIROperand::asISAReg(RVReg::FP, OpT::Int64);
        auto li = MIRInst::make(RVOpC::LI)
                      ->setOperand<0>(scratch, ctx)
                      ->setOperand<1>(MIROperand::asImme(offset, OpT::Int64), ctx);
        minsts.insert(iter, li);

        minst->resetOpcode(OpC::InstAdd);
        minst->setOperand<1>(MIROperand::asISAReg(RVReg::SP, OpT::Int64), ctx);
        minst->setOperand<2>(scratch, ctx);
    } else {
        auto var_offset = minst->getOp(2);
        if (RV64::is12BitImm(offset, 64)) {
            minsts.insert(iter, MIRInst::make(OpC::InstCopy)->setOperand<0>(mop, ctx)->setOperand<1>(var_offset, ctx));

            minsts.insert(iter, MIRInst::make(OpC::InstAdd)
                                    ->setOperand<0>(mop, ctx)
                                    ->setOperand<1>(MIROperand::asISAReg(RVReg::SP, OpT::Int64), ctx)
                                    ->setOperand<2>(mop, ctx));

            minst->resetOpcode(OpC::InstAdd);
            minst->setOperand<1>(mop, ctx)->setOperand<2>(MIROperand::asImme(offset, OpT::Int64), ctx);
            return;
        }

        auto scratch = MIROperand::asISAReg(RVReg::FP, OpT::Int64);
        auto li = MIRInst::make(RVOpC::LI)
                      ->setOperand<0>(scratch, ctx)
                      ->setOperand<1>(MIROperand::asImme(offset, OpT::Int64), ctx);
        minsts.insert(iter, li);

        minsts.insert(iter, MIRInst::make(OpC::InstCopy)->setOperand<0>(mop, ctx)->setOperand<1>(var_offset, ctx));

        minsts.insert(iter, MIRInst::make(OpC::InstAdd)
                                ->setOperand<0>(mop, ctx)
                                ->setOperand<1>(MIROperand::asISAReg(RVReg::SP, OpT::Int64), ctx)
                                ->setOperand<2>(mop, ctx));

        minst->resetOpcode(OpC::InstAdd);
        minst->setOperand<0>(mop, ctx);
        minst->setOperand<1>(mop, ctx);
        minst->setOperand<2>(scratch, ctx);
    }
}

void RVIselInfo::legalizeWithStkPtrCast(InstLegalizeContext &_ctx, MIROperand_p mop, const StkObj &obj) const {
    auto &[minst, minsts, iter, ctx] = _ctx;
    unsigned offset = static_cast<unsigned>(obj.offset);

    if (offset) {
        if (RV64::is12BitImm(offset, 64)) {
            minst->setOperand<1>(MIROperand::asISAReg(RVReg::SP, OpT::Int64), ctx);
            minst->setOperand<2>(MIROperand::asImme(offset, OpT::Int64), ctx);
            minst->resetOpcode(OpC::InstAdd);
            return;
        }

        auto scratch = MIROperand::asISAReg(RVReg::FP, OpT::Int64);
        auto li = MIRInst::make(RVOpC::LI)
                      ->setOperand<0>(scratch, ctx)
                      ->setOperand<1>(MIROperand::asImme(offset, OpT::Int64), ctx);
        minsts.insert(iter, li);

        minst->resetOpcode(OpC::InstAdd);
        minst->setOperand<1>(MIROperand::asISAReg(RVReg::SP, OpT::Int64), ctx);
        minst->setOperand<2>(scratch, ctx);
    } else {
        minst->setOperand<1>(MIROperand::asISAReg(RVReg::SP, OpT::Int64), ctx);
        minst->resetOpcode(RVOpC::MV);
    }
}

void RVIselInfo::legalizeCopy(InstLegalizeContext &_ctx) const {
    auto &[minst, minsts, iter, ctx] = _ctx;

    auto &def = minst->ensureDef();
    auto &use = minst->getOp(1);

    auto defType = def->type();
    auto useType = use->type();

    RVOpC movType;

    bool to_int = inRange(defType, OpT::Int, OpT::Int64);
    bool from_int = inRange(useType, OpT::Int, OpT::Int64);
    bool to_float = inRange(defType, OpT::Float, OpT::Float32);
    bool from_float = inRange(useType, OpT::Float, OpT::Float32);

    if (from_int && to_int)
        movType = RVOpC::MV;
    else if (from_float && to_float)
        movType = RVOpC::FMV_S;
    else if (from_int && to_float)
        movType = RVOpC::FMV_W_X;
    else if (from_float && to_int)
        movType = RVOpC::FMV_X_W;
    else
        Err::unreachable("Unsupported type conversion");

    minst->resetOpcode(movType);
}

void RVIselInfo::legalizeAdrp(InstLegalizeContext &_ctx) const { Err::unreachable("No adrp on RISCV64"); }

RVIselInfo::~RVIselInfo() = default;<|MERGE_RESOLUTION|>--- conflicted
+++ resolved
@@ -410,13 +410,8 @@
         return;
 
     switch (minst->opcode<OpC>()) {
-<<<<<<< HEAD
-    case OpC::InstLoadAddress:
-        minst->resetOpcode(RVOpC::LD);
-=======
     case OpC::InstLoadGlobalAddress:
         minst->resetOpcode(RVOpC::LA);
->>>>>>> 6cb869a4
         break;
     case OpC::InstLoadImm: {
     case OpC::InstLoadImmEx:
