--- conflicted
+++ resolved
@@ -154,84 +154,12 @@
                         ->setOperand<0>(def, ctx.CodeGenCtx())
                         ->setOperand<1>(ctx.mapOperand(IRCondConvert(icmp->getCond())), ctx.CodeGenCtx())); // cond flag
     } else if (ctx.CodeGenCtx().isRISCV64()) {
-<<<<<<< HEAD
-        auto lhs = ctx.mapOperand(icmp->getLHS());
-        auto rhs = ctx.mapOperand(icmp->getRHS());
-
-        switch (icmp->getCond()) {
-        case IR::ICMPOP::eq: {
-            auto tmp = ctx.newVReg(icmp->getType());
-            // tmp = lhs XOR rhs
-            ctx.newInst(MIRInst::make(OpC::InstXor)
-                            ->setOperand<0>(tmp, ctx.CodeGenCtx())
-                            ->setOperand<1>(lhs, ctx.CodeGenCtx())
-                            ->setOperand<2>(rhs, ctx.CodeGenCtx()));
-            // def = SEQZ tmp
-            ctx.newInst(
-                MIRInst::make(RVOpC::SEQZ)->setOperand<0>(def, ctx.CodeGenCtx())->setOperand<1>(tmp, ctx.CodeGenCtx()));
-            break;
-        }
-        case IR::ICMPOP::ne: {
-            // tmp = lhs XOR rhs
-            auto tmp = ctx.newVReg(icmp->getType());
-            ctx.newInst(MIRInst::make(OpC::InstXor)
-                            ->setOperand<0>(tmp, ctx.CodeGenCtx())
-                            ->setOperand<1>(lhs, ctx.CodeGenCtx())
-                            ->setOperand<2>(rhs, ctx.CodeGenCtx()));
-            // def = SNEZ tmp
-            ctx.newInst(
-                MIRInst::make(RVOpC::SNEZ)->setOperand<0>(def, ctx.CodeGenCtx())->setOperand<1>(tmp, ctx.CodeGenCtx()));
-            break;
-        }
-        case IR::ICMPOP::slt: {
-            // (lhs < rhs) ? 1 : 0
-            ctx.newInst(MIRInst::make(RVOpC::SLT)
-                            ->setOperand<0>(def, ctx.CodeGenCtx())
-                            ->setOperand<1>(lhs, ctx.CodeGenCtx())
-                            ->setOperand<2>(rhs, ctx.CodeGenCtx()));
-            break;
-        }
-        case IR::ICMPOP::sle: {
-            // !(rhs < lhs)
-            auto tmp = ctx.newVReg(icmp->getType());
-            ctx.newInst(MIRInst::make(RVOpC::SLT)
-                            ->setOperand<0>(tmp, ctx.CodeGenCtx())
-                            ->setOperand<1>(rhs, ctx.CodeGenCtx())
-                            ->setOperand<2>(lhs, ctx.CodeGenCtx()));
-            ctx.newInst(
-                MIRInst::make(RVOpC::SEQZ)->setOperand<0>(def, ctx.CodeGenCtx())->setOperand<1>(tmp, ctx.CodeGenCtx()));
-            break;
-        }
-        case IR::ICMPOP::sgt: {
-            // rhs < lhs
-            ctx.newInst(MIRInst::make(RVOpC::SLT)
-                            ->setOperand<0>(def, ctx.CodeGenCtx())
-                            ->setOperand<1>(rhs, ctx.CodeGenCtx())
-                            ->setOperand<2>(lhs, ctx.CodeGenCtx()));
-            break;
-        }
-        case IR::ICMPOP::sge: {
-            // !(lhs < rhs)
-            auto tmp = ctx.newVReg(icmp->getType());
-            ctx.newInst(MIRInst::make(RVOpC::SLT)
-                            ->setOperand<0>(tmp, ctx.CodeGenCtx())
-                            ->setOperand<1>(lhs, ctx.CodeGenCtx())
-                            ->setOperand<2>(rhs, ctx.CodeGenCtx()));
-            ctx.newInst(
-                MIRInst::make(RVOpC::SEQZ)->setOperand<0>(def, ctx.CodeGenCtx())->setOperand<1>(tmp, ctx.CodeGenCtx()));
-            break;
-        }
-        default:
-            Err::unreachable("unsupported ICMP predicate for RISCV64");
-        }
-=======
         ctx.newInst(MIRInst::make(OpC::InstICmp)
                 ->setOperand<0>(def, ctx.CodeGenCtx())
                 ->setOperand<1>(ctx.mapOperand(icmp->getLHS()), ctx.CodeGenCtx())
                 ->setOperand<2>(ctx.mapOperand(icmp->getRHS()), ctx.CodeGenCtx())
                 ->setOperand<3>(ctx.mapOperand(IRCondConvert(icmp->getCond())), ctx.CodeGenCtx()));
 
->>>>>>> ebab65fa
     } else
         Err::unreachable("Unsupported arch");
 
@@ -253,78 +181,11 @@
                         ->setOperand<0>(def, ctx.CodeGenCtx())
                         ->setOperand<1>(ctx.mapOperand(IRCondConvert(fcmp->getCond())), ctx.CodeGenCtx()));
     } else if (ctx.CodeGenCtx().isRISCV64()) {
-<<<<<<< HEAD
-        auto lhs = ctx.mapOperand(fcmp->getLHS());
-        auto rhs = ctx.mapOperand(fcmp->getRHS());
-
-        switch (fcmp->getCond()) {
-        case IR::FCMPOP::oeq: {
-            ctx.newInst(MIRInst::make(RVOpC::FEQ)
-                            ->setOperand<0>(def, ctx.CodeGenCtx())
-                            ->setOperand<1>(lhs, ctx.CodeGenCtx())
-                            ->setOperand<2>(rhs, ctx.CodeGenCtx()));
-            break;
-        }
-        case IR::FCMPOP::one: {
-            // tmp = lhs XOR rhs
-            auto tmp = ctx.newVReg(fcmp->getType());
-            ctx.newInst(MIRInst::make(RVOpC::FEQ)
-                            ->setOperand<0>(tmp, ctx.CodeGenCtx())
-                            ->setOperand<1>(lhs, ctx.CodeGenCtx())
-                            ->setOperand<2>(rhs, ctx.CodeGenCtx()));
-            // def = SEQ tmp
-            ctx.newInst(
-                MIRInst::make(RVOpC::SEQZ)->setOperand<0>(def, ctx.CodeGenCtx())->setOperand<1>(tmp, ctx.CodeGenCtx()));
-            break;
-        }
-        case IR::FCMPOP::olt: {
-            // (lhs < rhs) ? 1 : 0
-            ctx.newInst(MIRInst::make(RVOpC::FLT)
-                            ->setOperand<0>(def, ctx.CodeGenCtx())
-                            ->setOperand<1>(lhs, ctx.CodeGenCtx())
-                            ->setOperand<2>(rhs, ctx.CodeGenCtx()));
-            break;
-        }
-        case IR::FCMPOP::ole: {
-            // !(rhs < lhs)
-            auto tmp = ctx.newVReg(fcmp->getType());
-            ctx.newInst(MIRInst::make(RVOpC::FLT)
-                            ->setOperand<0>(tmp, ctx.CodeGenCtx())
-                            ->setOperand<1>(rhs, ctx.CodeGenCtx())
-                            ->setOperand<2>(lhs, ctx.CodeGenCtx()));
-            ctx.newInst(
-                MIRInst::make(RVOpC::SEQZ)->setOperand<0>(def, ctx.CodeGenCtx())->setOperand<1>(tmp, ctx.CodeGenCtx()));
-            break;
-        }
-        case IR::FCMPOP::ogt: {
-            // rhs < lhs
-            ctx.newInst(MIRInst::make(RVOpC::FLT)
-                            ->setOperand<0>(def, ctx.CodeGenCtx())
-                            ->setOperand<1>(rhs, ctx.CodeGenCtx())
-                            ->setOperand<2>(lhs, ctx.CodeGenCtx()));
-            break;
-        }
-        case IR::FCMPOP::oge: {
-            // !(lhs < rhs)
-            auto tmp = ctx.newVReg(fcmp->getType());
-            ctx.newInst(MIRInst::make(RVOpC::FLT)
-                            ->setOperand<0>(tmp, ctx.CodeGenCtx())
-                            ->setOperand<1>(lhs, ctx.CodeGenCtx())
-                            ->setOperand<2>(rhs, ctx.CodeGenCtx()));
-            ctx.newInst(
-                MIRInst::make(RVOpC::SEQZ)->setOperand<0>(def, ctx.CodeGenCtx())->setOperand<1>(tmp, ctx.CodeGenCtx()));
-            break;
-        }
-        default:
-            Err::unreachable("unsupported FCMP predicate for RISCV64");
-        }
-=======
         ctx.newInst(MIRInst::make(OpC::InstFCmp)
                         ->setOperand<0>(def, ctx.CodeGenCtx())
                         ->setOperand<1>(ctx.mapOperand(fcmp->getLHS()), ctx.CodeGenCtx())
                         ->setOperand<2>(ctx.mapOperand(fcmp->getRHS()), ctx.CodeGenCtx())
                         ->setOperand<3>(ctx.mapOperand(IRCondConvert(fcmp->getCond())), ctx.CodeGenCtx()));
->>>>>>> ebab65fa
     } else
         Err::unreachable("Unsupported arch");
 
@@ -414,34 +275,6 @@
         auto &true_blk_true = const_cond->getVal() ? blk_true : blk_false;
         auto &true_blk_false = const_cond->getVal() ? blk_false : blk_true;
 
-<<<<<<< HEAD
-        } else if (use && !use->isImme()) {
-            if (ctx.CodeGenCtx().isARMv8()) {
-                ctx.newInst(MIRInst::make(ARMOpC::CBNZ)
-                                ->setOperand<0>(nullptr, ctx.CodeGenCtx())
-                                ->setOperand<1>(use, ctx.CodeGenCtx())
-                                ->setOperand<2>(MIROperand::asReloc(blk_true), ctx.CodeGenCtx())
-                                ->setOperand<3>(MIROperand::asProb(0.5), ctx.CodeGenCtx()));
-            } else if (ctx.CodeGenCtx().isRISCV64()) {
-                // FIXME
-                ctx.newInst(MIRInst::make(RVOpC::BNEZ)
-                                ->setOperand<0>(nullptr, ctx.CodeGenCtx())
-                                ->setOperand<1>(use, ctx.CodeGenCtx())
-                                ->setOperand<2>(MIROperand::asReloc(blk_true), ctx.CodeGenCtx())
-                                ->setOperand<3>(MIROperand::asProb(0.5), ctx.CodeGenCtx()));
-            } else
-                Err::unreachable("Unsupported arch");
-
-            ctx.newInst(MIRInst::make(OpC::InstBranch)
-                            ->setOperand<0>(nullptr, ctx.CodeGenCtx())
-                            ->setOperand<1>(MIROperand::asReloc(blk_false), ctx.CodeGenCtx())
-                            ->setOperand<2>(ctx.mapOperand(Cond::AL), ctx.CodeGenCtx())
-                            ->setOperand<3>(MIROperand::asProb(0.5), ctx.CodeGenCtx()));
-        } ///@note blk op 不放入变量池
-    };
-
-    ///@todo 分支概率预测 T/F, 现阶段所有分支概率均为0.5
-=======
         ctx.newInst(MIRInst::make(OpC::InstBranch)
                         ->setOperand<0>(nullptr, ctx.CodeGenCtx())
                         ->setOperand<1>(MIROperand::asReloc(true_blk_true), ctx.CodeGenCtx()));
@@ -461,7 +294,6 @@
                         ->setOperand<0>(nullptr, ctx.CodeGenCtx())
                         ->setOperand<1>(use, ctx.CodeGenCtx())
                         ->setOperand<2>(MIROperand::asReloc(blk_true), ctx.CodeGenCtx()));
->>>>>>> ebab65fa
 
         ctx.newInst(MIRInst::make(OpC::InstBranch)
                         ->setOperand<0>(nullptr, ctx.CodeGenCtx())
