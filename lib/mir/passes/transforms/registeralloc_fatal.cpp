#include "../../../../include/mir/SIMDinstruction/memory.hpp"
#include "../../../../include/mir/instructions/memory.hpp"
#include "../../../../include/mir/passes/transforms/registeralloc.hpp"
#include <random>
#include <utility>

using namespace MIR;

bool RAPass::isMoveInstruction(const InstP &inst) {
    auto use = std::dynamic_pointer_cast<BindOnVirOP>(inst->getSourceOP(1));
    auto def = std::dynamic_pointer_cast<BindOnVirOP>(inst->getTargetOP());

    if (use == nullptr)
        return false;

    if (!std::dynamic_pointer_cast<NeonInstruction>(inst)) {
        if (std::get<OpCode>(inst->getOpCode()) == OpCode::MOV || std::get<OpCode>(inst->getOpCode()) == OpCode::COPY) {
            return true;
        }
    } else {
        if (std::get<NeonOpCode>(inst->getOpCode()) == NeonOpCode::VMOV) {
            if (use->getBank() == def->getBank())
                return true;
        }
    }

    return false;
}

RAPass::Nodes RAPass::getUse(const InstP &inst) {
    Nodes uses;
    for (int i = 1; i < 5; ++i) {
        auto op = inst->getSourceOP(i);
        if (std::dynamic_pointer_cast<BindOnVirOP>(op) &&
            std::dynamic_pointer_cast<BindOnVirOP>(op)->getBank() == RegisterBank::gpr)
            uses.insert(op);
    }

    return uses;
}

RAPass::Nodes RAPass::getDef(const InstP &inst) {
    Nodes defs;

    if (std::dynamic_pointer_cast<BindOnVirOP>(inst->getTargetOP()) &&
        std::dynamic_pointer_cast<BindOnVirOP>(inst->getTargetOP())->getBank() == RegisterBank::gpr)
        defs.insert(inst->getTargetOP());

    return defs;
}

OperP RAPass::heuristicSpill() {
    const double Weight_IntervalLength = 2.5;
    const double Weight_Degree = 3;
    const double extra_Weight_ForNotPtr = -50;

    ///@note 计算溢出权重
    double weight_max = 0;
    OperP spilled = nullptr;
<<<<<<< HEAD
    for (const auto &op : spillWorkList) {
        double weight = liveAnalysis.getInfo().intervalLengths[op] * Weight_IntervalLength; // narrowing convert here
=======
    for (const auto &op : spilledNodes) {
        double weight = liveinfo.intervalLengths[op] * Weight_IntervalLength; // narrowing convert here
>>>>>>> b2b23159
        weight += degree[op] * Weight_Degree;
        if (!std::dynamic_pointer_cast<BaseADROP>(op))
            weight += extra_Weight_ForNotPtr;

        if (weight >= weight_max)
            spilled = op;
    }

    return spilled;
}

///@note 返回用于替换的小区间虚拟寄存器
RAPass::Nodes RAPass::spill_tryOpt(const OperP &op) {
    ++spilltimes;

    if (availableSRegisters.empty())
        return spill_classic(op);
    else
        return spill_opt(op);
}

RAPass::Nodes RAPass::spill_opt(const OperP &op) {
    Nodes stageValues;

    // 溢出的FPU寄存器
    auto fpu = availableSRegisters.back();
    availableSRegisters.pop_back();
    auto fpuRegister = varpool->getValue(static_cast<FPURegister>(fpu));
    auto type_pair = std::make_pair(bitType::DEFAULT32, bitType::DEFAULT32);

    for (const auto &blk : Func->getBlocks()) {
        auto &insts = blk->getInsts();
        for (auto inst_it = insts.begin(); inst_it != insts.end();) {
            bool insert_before = false;
            bool insert_after = false;
            auto inst = *inst_it;

            if (auto ldr = std::dynamic_pointer_cast<ldrInst>(inst)) {
                auto def = ldr->getTargetOP();
                auto base = std::dynamic_pointer_cast<BaseADROP>(ldr->getSourceOP(1));
                auto index = ldr->getSourceOP(2);

                Err::gassert(base != nullptr, "base register is NULL");

                if (base->getBase() == op) { // 需要setBase()
                    insert_before = true;

                    auto read_stage = varpool->addValue_anonymously(false);
                    base->setBase(read_stage); // 弃用原基址寄存器(修改原指令)
                    stageValues.insert(read_stage);
                    auto vmov_new = std::make_shared<Vmov>(SourceOperandType::rr, read_stage, fpuRegister, type_pair);

                    insts.insert(inst_it, vmov_new);
                }

                if (index == op) { // maybe nullptr
                    insert_before = true;

                    auto read_stage = varpool->addValue_anonymously(false);
                    ldr->setIndexReg(read_stage); // 修改原指令
                    stageValues.insert(read_stage);
                    auto ldr_new = std::make_shared<Vmov>(SourceOperandType::rr, read_stage, fpuRegister, type_pair);

                    insts.insert(inst_it, ldr_new);
                }

                if (def == op) {
                    insert_after = true;

                    auto write_stage = varpool->addValue_anonymously(false);
                    ldr->addTargetOP(write_stage); // 修改原指令
                    stageValues.insert(write_stage);
                    auto str_new = std::make_shared<Vmov>(SourceOperandType::rr, fpuRegister, write_stage, type_pair);

                    insts.insert(std::next(inst_it), str_new);
                }

            } else if (auto str = std::dynamic_pointer_cast<strInst>(inst)) {
                auto use = str->getSourceOP(1);
                auto base = std::dynamic_pointer_cast<BaseADROP>(str->getSourceOP(2));
                auto index = str->getSourceOP(3);

                Err::gassert(base != nullptr, "base register is NULL");

                if (use == op) {
                    insert_before = true;

                    auto read_stage = varpool->addValue_anonymously(false);
                    str->setSourceOP(1, read_stage); // 修改原指令
                    stageValues.insert(read_stage);
                    auto vmov_new = std::make_shared<Vmov>(SourceOperandType::rr, read_stage, fpuRegister, type_pair);

                    insts.insert(inst_it, vmov_new);
                }

                if (base->getBase() == op) { // 需要setBase()
                    insert_before = true;

                    auto read_stage = varpool->addValue_anonymously(false);
                    base->setBase(read_stage); // 弃用原基址寄存器(修改原指令)
                    stageValues.insert(read_stage);
                    auto vmov_new = std::make_shared<Vmov>(SourceOperandType::rr, read_stage, fpuRegister, type_pair);

                    insts.insert(inst_it, vmov_new);
                }

                if (index == op) { // maybe nullptr
                    insert_before = true;

                    auto read_stage = varpool->addValue_anonymously(false);
                    str->setIndexReg(read_stage); // 修改原指令
                    stageValues.insert(read_stage);
                    auto vmov_new = std::make_shared<Vmov>(SourceOperandType::rr, read_stage, fpuRegister, type_pair);

                    insts.insert(inst_it, vmov_new);
                }

            } else if (auto vldr = std::dynamic_pointer_cast<Vldr>(inst)) {
                auto base = std::dynamic_pointer_cast<BaseADROP>(vldr->getSourceOP(1));
                auto index = vldr->getSourceOP(2);

                Err::gassert(base != nullptr, "base register is NULL");

                if (base->getBase() == op) { // 需要setBase()
                    insert_before = true;

                    auto read_stage = varpool->addValue_anonymously(false);
                    base->setBase(read_stage); // 弃用原基址寄存器(修改原指令)
                    stageValues.insert(read_stage);
                    auto vmov_new = std::make_shared<Vmov>(SourceOperandType::rr, read_stage, fpuRegister, type_pair);

                    insts.insert(inst_it, vmov_new);
                }

                if (index == op) { // maybe nullptr
                    insert_before = true;

                    auto read_stage = varpool->addValue_anonymously(false);
                    ldr->setIndexReg(read_stage); // 修改原指令
                    stageValues.insert(read_stage);
                    auto vmov_new = std::make_shared<Vmov>(SourceOperandType::rr, read_stage, fpuRegister, type_pair);

                    insts.insert(inst_it, vmov_new);
                }
            } else if (auto vstr = std::dynamic_pointer_cast<Vstr>(inst)) {
                auto base = std::dynamic_pointer_cast<BaseADROP>(str->getSourceOP(2));
                auto index = str->getSourceOP(3);

                Err::gassert(base != nullptr, "base register is NULL");

                if (base->getBase() == op) { // 需要setBase()
                    insert_before = true;

                    auto read_stage = varpool->addValue_anonymously(false);
                    base->setBase(read_stage); // 弃用原基址寄存器(修改原指令)
                    stageValues.insert(read_stage);
                    auto vmov_new = std::make_shared<Vmov>(SourceOperandType::rr, read_stage, fpuRegister, type_pair);

                    insts.insert(inst_it, vmov_new);
                }

                if (index == op) { // maybe nullptr
                    insert_before = true;

                    auto read_stage = varpool->addValue_anonymously(false);
                    str->setIndexReg(read_stage); // 修改原指令
                    stageValues.insert(read_stage);
                    auto vmov_new = std::make_shared<Vmov>(SourceOperandType::rr, read_stage, fpuRegister, type_pair);

                    insts.insert(inst_it, vmov_new);
                }
            } else {
                auto uses = getUse(inst);
                auto defs = getDef(inst);

                if (uses.find(op) != uses.end()) {
                    insert_before = true;

                    auto read_stage = varpool->addValue_anonymously(false);
                    auto vmov_new = std::make_shared<Vmov>(SourceOperandType::rr, read_stage, fpuRegister, type_pair);
                    for (int i = 1; i < 5; ++i) {
                        if (inst->getSourceOP(i) == op) {
                            inst->setSourceOP(i, read_stage);
                            break;
                        }
                    }
                    stageValues.insert(read_stage);

                    insts.insert(inst_it, vmov_new);
                }

                if (defs.find(op) != defs.end()) {
                    insert_after = true;

                    auto write_stage = varpool->addValue_anonymously(false);
                    auto vmov_new = std::make_shared<Vmov>(SourceOperandType::rr, fpuRegister, write_stage, type_pair);
                    inst->addTargetOP(write_stage);
                    stageValues.insert(write_stage);

                    insts.insert(std::next(inst_it), vmov_new);
                }
            }

            if (insert_after)
                ++inst_it, ++inst_it;
            else
                ++inst_it;
        }
    }
    return stageValues;
}

RAPass::Nodes RAPass::spill_classic(const OperP &op) {
    ///@brief 扫一遍insts, 将spillNode换成对应的新虚拟寄存器
    ///@brief 在def之后加str, 在use之前加ldr, 都溢出到栈上
    ///@warning 注意更改BaseADROP的基址寄存器(getBase())和变址寄存器

    Nodes stageValues;

    // 溢出的栈空间
    auto stackspace = std::make_shared<FrameObj>(FrameTrait::Spill, 4);
    stackspace->setId(Func->editInfo().StackObjs.size());
    Func->editInfo().StackObjs.emplace_back(stackspace);
    auto stackaddr = varpool->addStackValue_anonymously(stackspace); // base = sp

    for (const auto &blk : Func->getBlocks()) {
        auto &insts = blk->getInsts();
        for (auto inst_it = insts.begin(); inst_it != insts.end();) {
            bool insert_before = false;
            bool insert_after = false;
            auto inst = *inst_it;

            if (auto ldr = std::dynamic_pointer_cast<ldrInst>(inst)) {
                auto def = ldr->getTargetOP();
                auto base = std::dynamic_pointer_cast<BaseADROP>(ldr->getSourceOP(1));
                auto index = ldr->getSourceOP(2);

                Err::gassert(base != nullptr, "base register is NULL");

                if (base->getBase() == op) { // 需要setBase()
                    insert_before = true;

                    auto read_stage = varpool->addValue_anonymously(false);
                    base->setBase(read_stage); // 弃用原基址寄存器(修改原指令)
                    stageValues.insert(read_stage);
                    auto ldr_new = std::make_shared<ldrInst>(SourceOperandType::rsi, 4, read_stage,
                                                             stackaddr); // ldr %new_base, [%stackaddr]

                    insts.insert(inst_it, ldr_new);
                }

                if (index == op) { // maybe nullptr
                    insert_before = true;

                    auto read_stage = varpool->addValue_anonymously(false);
                    ldr->setIndexReg(read_stage); // 修改原指令
                    stageValues.insert(read_stage);
                    auto ldr_new = std::make_shared<ldrInst>(SourceOperandType::rsi, 4, read_stage, stackaddr);

                    insts.insert(inst_it, ldr_new);
                }

                if (def == op) {
                    insert_after = true;

                    auto write_stage = varpool->addValue_anonymously(false);
                    ldr->addTargetOP(write_stage); // 修改原指令
                    stageValues.insert(write_stage);
                    auto str_new = std::make_shared<strInst>(SourceOperandType::rsi, 4, write_stage, stackaddr);

                    insts.insert(std::next(inst_it), str_new);
                }

            } else if (auto str = std::dynamic_pointer_cast<strInst>(inst)) {
                auto use = str->getSourceOP(1);
                auto base = std::dynamic_pointer_cast<BaseADROP>(str->getSourceOP(2));
                auto index = str->getSourceOP(3);

                Err::gassert(base != nullptr, "base register is NULL");

                if (use == op) {
                    insert_before = true;

                    auto read_stage = varpool->addValue_anonymously(false);
                    str->setSourceOP(1, read_stage); // 修改原指令
                    stageValues.insert(read_stage);
                    auto ldr_new = std::make_shared<ldrInst>(SourceOperandType::rsi, 4, read_stage, stackaddr);

                    insts.insert(inst_it, ldr_new);
                }

                if (base->getBase() == op) { // 需要setBase()
                    insert_before = true;

                    auto read_stage = varpool->addValue_anonymously(false);
                    base->setBase(read_stage); // 弃用原基址寄存器(修改原指令)
                    stageValues.insert(read_stage);
                    auto ldr_new = std::make_shared<ldrInst>(SourceOperandType::rsi, 4, read_stage,
                                                             stackaddr); // ldr %new_base, [%stackaddr]

                    insts.insert(inst_it, ldr_new);
                }

                if (index == op) { // maybe nullptr
                    insert_before = true;

                    auto read_stage = varpool->addValue_anonymously(false);
                    str->setIndexReg(read_stage); // 修改原指令
                    stageValues.insert(read_stage);
                    auto ldr_new = std::make_shared<ldrInst>(SourceOperandType::rsi, 4, read_stage, stackaddr);

                    insts.insert(inst_it, ldr_new);
                }

            } else if (auto vldr = std::dynamic_pointer_cast<Vldr>(inst)) {
                auto base = std::dynamic_pointer_cast<BaseADROP>(vldr->getSourceOP(1));
                auto index = vldr->getSourceOP(2);

                Err::gassert(base != nullptr, "base register is NULL");

                if (base->getBase() == op) { // 需要setBase()
                    insert_before = true;

                    auto read_stage = varpool->addValue_anonymously(false);
                    base->setBase(read_stage); // 弃用原基址寄存器(修改原指令)
                    stageValues.insert(read_stage);
                    auto ldr_new = std::make_shared<ldrInst>(SourceOperandType::rsi, 4, read_stage,
                                                             stackaddr); // ldr %new_base, [%stackaddr]

                    insts.insert(inst_it, ldr_new);
                }

                if (index == op) { // maybe nullptr
                    insert_before = true;

                    auto read_stage = varpool->addValue_anonymously(false);
                    ldr->setIndexReg(read_stage); // 修改原指令
                    stageValues.insert(read_stage);
                    auto ldr_new = std::make_shared<ldrInst>(SourceOperandType::rsi, 4, read_stage, stackaddr);

                    insts.insert(inst_it, ldr_new);
                }
            } else if (auto vstr = std::dynamic_pointer_cast<Vstr>(inst)) {
                auto base = std::dynamic_pointer_cast<BaseADROP>(str->getSourceOP(2));
                auto index = str->getSourceOP(3);

                Err::gassert(base != nullptr, "base register is NULL");

                if (base->getBase() == op) { // 需要setBase()
                    insert_before = true;

                    auto read_stage = varpool->addValue_anonymously(false);
                    base->setBase(read_stage); // 弃用原基址寄存器(修改原指令)
                    stageValues.insert(read_stage);
                    auto ldr_new = std::make_shared<ldrInst>(SourceOperandType::rsi, 4, read_stage,
                                                             stackaddr); // ldr %new_base, [%stackaddr]

                    insts.insert(inst_it, ldr_new);
                }

                if (index == op) { // maybe nullptr
                    insert_before = true;

                    auto read_stage = varpool->addValue_anonymously(false);
                    str->setIndexReg(read_stage); // 修改原指令
                    stageValues.insert(read_stage);
                    auto ldr_new = std::make_shared<ldrInst>(SourceOperandType::rsi, 4, read_stage, stackaddr);

                    insts.insert(inst_it, ldr_new);
                }
            } else {
                auto uses = getUse(inst);
                auto defs = getDef(inst);

                if (uses.find(op) != uses.end()) {
                    insert_before = true;

                    auto read_stage = varpool->addValue_anonymously(false);
                    auto ldr_new = std::make_shared<ldrInst>(SourceOperandType::rsi, 4, read_stage, stackaddr);
                    for (int i = 1; i < 5; ++i) {
                        if (inst->getSourceOP(i) == op) {
                            inst->setSourceOP(i, read_stage);
                            break;
                        }
                    }
                    stageValues.insert(read_stage);

                    insts.insert(inst_it, ldr_new);
                }

                if (defs.find(op) != defs.end()) {
                    insert_after = true;

                    auto write_stage = varpool->addValue_anonymously(false);
                    auto str_new = std::make_shared<strInst>(SourceOperandType::rsi, 4, write_stage, stackaddr);
                    inst->addTargetOP(write_stage);
                    stageValues.insert(write_stage);

                    insts.insert(std::next(inst_it), str_new);
                }
            }

            if (insert_after)
                ++inst_it, ++inst_it;
            else
                ++inst_it;
        }
    }
    return stageValues;
}

NeonRAPass::Nodes NeonRAPass::getUse(const InstP &inst) {
    NeonRAPass::Nodes uses;
    for (int i = 1; i < 5; ++i) {
        auto op = inst->getSourceOP(i);
        if (std::dynamic_pointer_cast<BindOnVirOP>(op) &&
            std::dynamic_pointer_cast<BindOnVirOP>(op)->getBank() == RegisterBank::spr)
            ///@todo dpr, qpr...

            uses.insert(op);
    }
    return uses;
}

NeonRAPass::Nodes NeonRAPass::getDef(const InstP &inst) {
    NeonRAPass::Nodes defs;

    if (std::dynamic_pointer_cast<BindOnVirOP>(inst->getTargetOP()) &&
        std::dynamic_pointer_cast<BindOnVirOP>(inst->getTargetOP())->getBank() == RegisterBank::spr)
        ///@todo dpr, qpr
        defs.insert(inst->getTargetOP());

    return defs;
}

NeonRAPass::Nodes NeonRAPass::spill_tryOpt(const OperP &op) {
    ++spilltimes;
    return spill_classic(op);
}

NeonRAPass::Nodes NeonRAPass::spill_classic(const OperP &op) {
    Nodes stageValues;

    // 溢出的栈空间
    auto stackspace = std::make_shared<FrameObj>(FrameTrait::Spill, 4);
    stackspace->setId(Func->editInfo().StackObjs.size());
    Func->editInfo().StackObjs.emplace_back(stackspace);
    auto stackaddr = varpool->addStackValue_anonymously(stackspace);

    for (const auto &blk : Func->getBlocks()) {
        auto &insts = blk->getInsts();
        for (auto inst_it = insts.begin(); inst_it != insts.end();) {
            bool insert_before = false;
            bool insert_after = false;
            auto inst = *inst_it;

            auto uses = getUse(inst);
            auto defs = getDef(inst);

            if (uses.find(op) != uses.end()) {
                insert_before = true;
                ///@todo spr, dpr...

                auto read_stage = varpool->addValue_anonymously(false);
                auto vldr_new = std::make_shared<Vldr>(read_stage, stackaddr,
                                                       std::make_pair(bitType::DEFAULT32, bitType::DEFAULT32));
                for (int i = 1; i < 5; ++i) {
                    if (inst->getSourceOP(i) == op) {
                        inst->setSourceOP(i, read_stage);
                        break;
                    }
                }
                stageValues.insert(read_stage);

                insts.insert(inst_it, vldr_new);
            }

            if (defs.find(op) != defs.end()) {
                insert_after = true;
                ///@todo spr, dpr...

                auto write_stage = varpool->addValue_anonymously(true);
                auto vstr_new = std::make_shared<Vstr>(write_stage, stackaddr,
                                                       std::make_pair(bitType::DEFAULT32, bitType::DEFAULT32));
                stageValues.insert(write_stage);

                insts.insert(std::next(inst_it), vstr_new);
            }

            if (insert_after)
                ++inst_it, ++inst_it;
            else
                ++inst_it;
        }
    }

    return stageValues;
}<|MERGE_RESOLUTION|>--- conflicted
+++ resolved
@@ -57,13 +57,8 @@
     ///@note 计算溢出权重
     double weight_max = 0;
     OperP spilled = nullptr;
-<<<<<<< HEAD
-    for (const auto &op : spillWorkList) {
-        double weight = liveAnalysis.getInfo().intervalLengths[op] * Weight_IntervalLength; // narrowing convert here
-=======
     for (const auto &op : spilledNodes) {
         double weight = liveinfo.intervalLengths[op] * Weight_IntervalLength; // narrowing convert here
->>>>>>> b2b23159
         weight += degree[op] * Weight_Degree;
         if (!std::dynamic_pointer_cast<BaseADROP>(op))
             weight += extra_Weight_ForNotPtr;
