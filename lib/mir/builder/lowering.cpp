--- conflicted
+++ resolved
@@ -55,13 +55,7 @@
 InstLowering::operator()(const std::shared_ptr<IR::Instruction> &midEnd_inst) {
     std::list<std::shared_ptr<Instruction>> inst{};
     if (auto binary = std::dynamic_pointer_cast<IR::BinaryInst>(midEnd_inst)) {
-<<<<<<< HEAD
-
-        if (std::dynamic_pointer_cast<IR::BType>(binary->getType())
-                ->getInner() == IR::IRBTYPE::I32)
-=======
         if (IR::toBType(binary->getType())->getInner() == IR::IRBTYPE::I32)
->>>>>>> e7fda366
             inst = binaryLower(binary);
         else {
             /// SIMD
@@ -137,13 +131,8 @@
 // ===============
 std::shared_ptr<Operand>
 OperandLowering::fastFind(const std::shared_ptr<IR::Value> &midEnd_val) {
-<<<<<<< HEAD
-    /// varibelPool find
-    if (auto ptr = varpool.getValue(*midEnd_val))
-=======
     /// variablePool find
     if (auto ptr = VarPool.getValue(*midEnd_val))
->>>>>>> e7fda366
         return ptr;
 
     /// constPool find or insert, 但实际上似乎用不到, 因为对是否是常量的判断提前到instlower了
