--- conflicted
+++ resolved
@@ -21,8 +21,8 @@
     else if (bank == RegisterBank::gprnopc) {
 
         Err::gassert(static_cast<CoreRegister>(newcolor) != CoreRegister::pc,
-               "MIR::BindOnVirOP::setColor(unsigned int): color "
-               "assignment conflict!");
+                     "MIR::BindOnVirOP::setColor(unsigned int): color "
+                     "assignment conflict!");
 
         color = static_cast<CoreRegister>(newcolor);
 
@@ -36,12 +36,7 @@
 }
 
 std::string BindOnVirOP::toString() const {
-    std::string str =
-<<<<<<< HEAD
-        getName() + ':' + std::string{magic_enum::enum_name(bank)};
-=======
-        getName() + ':' + enum_name(bank);
->>>>>>> c3dd861f
+    std::string str = getName() + ':' + enum_name(bank);
 
     return str;
 }
@@ -61,11 +56,7 @@
 std::string ShiftOP::toString() const {
     std::string str;
     str += "%inlineshift-";
-<<<<<<< HEAD
-    str += std::string{magic_enum::enum_name(shiftCode)};
-=======
     str += enum_name(shiftCode);
->>>>>>> c3dd861f
     str += ':' + std::to_string(imme);
 
     return str;
