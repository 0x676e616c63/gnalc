--- conflicted
+++ resolved
@@ -266,9 +266,6 @@
     }
     return ""; // just to make clang happy
 }
-<<<<<<< HEAD
-
-=======
 } // namespace ARMv8
 namespace RV64 {
 inline string RVOpC2S(RVOpC op) {
@@ -377,7 +374,6 @@
     return ""; // just to make clang happy
 }
 } // namespace RV64
->>>>>>> ebab65fa
 }; // namespace MIR
 
 #endif