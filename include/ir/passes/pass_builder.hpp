--- conflicted
+++ resolved
@@ -18,8 +18,6 @@
     bool gvnpre{false};
     bool tailcall{false};
     bool reassociate{false};
-<<<<<<< HEAD
-=======
     bool instsimplify{false};
     bool inliner{false}; // Avoid conflict with C++ keyword `inline`
     bool loop_simplify{false};
@@ -30,7 +28,6 @@
     bool jump_threading{false};
 
     bool tree_shaking{false};
->>>>>>> dc64bd08
 
     bool advance_name_norm{false};
     bool verify{true}; // Defaults to verify in development.
@@ -51,8 +48,8 @@
     static MPM buildModuleDebugPipeline();
 
     // Reproduce or Produce a Fuzz Testing Pipeline.
-    static FPM buildFunctionFuzzTestingPipeline(const std::string& repro = "");
-    static MPM buildModuleFuzzTestingPipeline(const std::string& repro = "");
+    static FPM buildFunctionFuzzTestingPipeline(const std::string &repro = "");
+    static MPM buildModuleFuzzTestingPipeline(const std::string &repro = "");
 
     static void registerModuleAnalyses(MAM &);
     static void registerFunctionAnalyses(FAM &);
