/**
 * @file base.hpp
 * @brief IR base class: Value User Use...
 * 
 * @attention 指针问题
 */

/**
 * 目前的继承结构：
 * Value -> User -> Instruction
 *   |---> GlobalVariable
 *   |--> BasicBlock
 *   |--> Function
 */

#pragma once
#ifndef GNALC_IR_BASE_HPP
#define GNALC_IR_BASE_HPP

#include <list>
#include "type.hpp"

namespace IR {

class Value;
class User;
class Use;

// // Specific Value Type: 用于标识特殊类型的VALUE对象
// enum class SVT {
//     NORMAL,
//     FUNCPARAM,
//     CONSTANT
//     // ...
// };

/**
 * @todo replace use function
 * @attention use_list的添加在use的构造过程中完成!!!
 */
class Value : public TypeC, public NameC {
protected:
    // use_list的顺序应该没有太大影响
    std::list<Use*> use_list; // Use隶属于User, 故暂时使用普通指针
<<<<<<< HEAD
                            // 利用Use中的User*找到User
=======
    // SVT svt;
>>>>>>> 4dc4d32e
public:
    Value() = default;
    Value(std::string _name, IRTYPE _type);

    void addUse(Use* use);
    std::list<Use*>& getUseList(); // 暂时不用const，由其实现一些修改功能

    /// @todo 可重载为一个函数名
    void delUseByUse(Use* use); // 根据Use删除所有匹配的use；由于Use归User所有，故理论上说通过User删除可以转换为通过Use删除
    void delUseByUser(User* user);
    void delUseByName(NameRef name); // 根据username删除匹配的第一个use

    void replaceUseByUse(Use* old_use, Use* new_use);

    virtual void accept(class IRVisitor& visitor) = 0;
    virtual ~Value();
};


/**
 * @brief User是Use的所有者，User的Operands由Use中的val来保存
 * 
 * @todo find, set by value, del function
 * @todo use "use" pointer? 目前不用，因为USE隶属于USER
 */
class User : public Value {
protected:
    std::list<Use> operands; // 操作数实际是Use中的val

public:
    User() = default;
    User(std::string _name, IRTYPE _type);

    void addOperand(Value *v); // 构造一个use
    std::list<Use>& getOperands();

    /// @todo 可重载为一个函数名
    void delOperandByValue(Value *v);
    void delOperandByName(NameRef name);

    virtual void accept(IRVisitor& visitor) = 0;
    ~User() override;
};


/**
 * @todo no empty warning
 */
class Use {
private:
    Value *val;   // 指向被使用的 Value
    User *user;   // 指向所属的 User

public:
    Use(Value *v, User *u);

    void setValue(Value *v);
    void setUser(User *u);
    Value* getValue() const;
    User* getUser() const;

    ~Use();
};
}

#endif<|MERGE_RESOLUTION|>--- conflicted
+++ resolved
@@ -42,11 +42,7 @@
 protected:
     // use_list的顺序应该没有太大影响
     std::list<Use*> use_list; // Use隶属于User, 故暂时使用普通指针
-<<<<<<< HEAD
-                            // 利用Use中的User*找到User
-=======
     // SVT svt;
->>>>>>> 4dc4d32e
 public:
     Value() = default;
     Value(std::string _name, IRTYPE _type);
