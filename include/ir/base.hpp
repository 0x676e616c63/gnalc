/**
 * @file base.hpp
 * @brief IR base class: Value User Use...
 * 
 * @attention 指针问题
 */

/**
 * 目前的继承结构：
 * Value -> User -> Instruction
 *   |---> GlobalVariable
 *   |--> BasicBlock
 *   |--> Function
 */

#pragma once
#ifndef GNALC_IR_BASE_HPP
#define GNALC_IR_BASE_HPP

#include <list>
#include "type.hpp"

namespace IR {

class Value;
class User;
class Use;

// // Specific Value Type: 用于标识特殊类型的VALUE对象
// enum class SVT {
//     NORMAL,
//     FUNCPARAM,
//     CONSTANT
//     // ...
// };

/**
 * @todo replace use function
 * @attention use_list的添加在use的构造过程中完成!!!
 */
class Value : public TypeC, public NameC {
protected:
    // use_list的顺序应该没有太大影响
    std::list<Use*> use_list; // Use隶属于User, 故暂时使用普通指针
    // SVT svt;
public:
    Value() = default;
    Value(std::string _name, IRTYPE _type);

    void addUse(Use* use);
    std::list<Use*>& getUseList(); // 暂时不用const，由其实现一些修改功能

    /// @todo 可重载为一个函数名
    void delUseByUse(Use* use); // 根据Use删除所有匹配的use；由于Use归User所有，故理论上说通过User删除可以转换为通过Use删除
    void delUseByUser(User* user);
    void delUseByName(NameRef name); // 根据username删除匹配的第一个use

    void replaceUseByUse(Use* old_use, Use* new_use);

    virtual void accept(class IRVisitor& visitor) = 0;
    virtual ~Value();
};


/**
 * @brief User是Use的所有者，User的Operands由Use中的val来保存
 * 
 * @todo find, set by value, del function
 * @todo use "use" pointer? 目前不用，因为USE隶属于USER
 */
class User : public Value {
protected:
    std::list<Use> operands; // 操作数实际是Use中的val

public:
    User() = default;
    User(std::string _name, IRTYPE _type);

    void addOperand(Value *v);

    std::list<Use>& getOperands();

    const std::list<Use>& getOperands() const;

    /// @todo 可重载为一个函数名
    void delOperandByValue(Value *v);
    void delOperandByName(NameRef name);

<<<<<<< HEAD
    virtual void accept(IRVisitor& visitor) = 0;
=======
    virtual void accept(IRVisitor& visitor) override = 0;
>>>>>>> 47ce1869
    ~User() override;
};


/**
 * @todo no empty warning
 */
class Use {
private:
    Value *val;   // 指向被使用的 Value
    User *user;   // 指向所属的 User

public:
    Use(Value *v, User *u);

    void setValue(Value *v);
    void setUser(User *u);
    Value* getValue() const;
    User* getUser() const;

    ~Use();
};
}

#endif<|MERGE_RESOLUTION|>--- conflicted
+++ resolved
@@ -86,11 +86,7 @@
     void delOperandByValue(Value *v);
     void delOperandByName(NameRef name);
 
-<<<<<<< HEAD
-    virtual void accept(IRVisitor& visitor) = 0;
-=======
     virtual void accept(IRVisitor& visitor) override = 0;
->>>>>>> 47ce1869
     ~User() override;
 };
 
