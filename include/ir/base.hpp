--- conflicted
+++ resolved
@@ -76,7 +76,7 @@
     User() = default;
     User(std::string _name, IRTYPE _type);
 
-    void User::addOperand(Value *v);
+    void addOperand(Value *v);
 
     std::list<Use>& getOperands();
 
@@ -86,11 +86,7 @@
     void delOperandByValue(Value *v);
     void delOperandByName(NameRef name);
 
-<<<<<<< HEAD
-    virtual void accept(IRVisitor& visitor) = 0;
-=======
     virtual void accept(IRVisitor& visitor) override = 0;
->>>>>>> a330e60a
     ~User() override;
 };
 
