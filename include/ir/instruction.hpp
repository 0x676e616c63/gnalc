/**
 * @brief 各种instruction的基类
 * @todo 关于指针的问题
 */

#pragma once
#ifndef GNALC_IR_INSTRUCTION_HPP
#define GNALC_IR_INSTRUCTION_HPP

#include "base.hpp"
#include "basic_block.hpp"

namespace IR {

// INSTRUCTION'S OPCODE
enum class OP {
    RET, // ctrl
    BR,

    FNEG, // unary

    ADD, // binary
    FADD,
    SUB,
    FSUB,
    MUL,
    FMUL,
    DIV,
    FDIV,
    REM,
    FREM,

    AND, // bitwise binary
    OR,

    ALLOCA, // memory
    LOAD,
    STORE,
    GEP,

    FPTOSI, // converse
    SITOFP,

    ICMP, // compare
    FCMP,

    PHI,

    CALL,

    HELPER

};


/**
 * @brief Instruction的操作数实际上由User的Oprands来管理
 * 
 * @todo BB的指针问题？
 * @todo 类型是否会为ARRAY?
 */
class Instruction : public User {
private:
    OP opcode;
    BasicBlock* parent = nullptr; // 隶属的basic block

public:
    // 此构造方法用于初始生成时，最开始没有划分Block，故parent为空
    Instruction(OP opcode, std::string _name, IRTYPE _type);
    // 用于后续划分之后的构造
    // Instruction(OP opcode, BasicBlock* parent, NameParam name = "", _type t = UNDEFINED) : User(t, name), opcode(opcode), parent(parent) {}

    // addOprand in User

    void setParent(BasicBlock* p);
    OP getOpcode() const;
    BasicBlock* getParent() const;

<<<<<<< HEAD
    virtual void accept(class IRVisitor& visitor) = 0;
=======
    virtual void accept(class IRVisitor& visitor) override = 0;
>>>>>>> 47ce1869
    ~Instruction() override;
};

}

#endif<|MERGE_RESOLUTION|>--- conflicted
+++ resolved
@@ -76,11 +76,7 @@
     OP getOpcode() const;
     BasicBlock* getParent() const;
 
-<<<<<<< HEAD
-    virtual void accept(class IRVisitor& visitor) = 0;
-=======
     virtual void accept(class IRVisitor& visitor) override = 0;
->>>>>>> 47ce1869
     ~Instruction() override;
 };
 
