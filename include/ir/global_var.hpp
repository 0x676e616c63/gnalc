--- conflicted
+++ resolved
@@ -8,7 +8,8 @@
 namespace IR {
 
 // storage_class
-enum class STOCLASS { GLOBAL, CONSTANT };
+enum class STOCLASS { GLOBAL,
+                      CONSTANT };
 
 // IR GlobalVariable Initializer
 // int i;
@@ -22,11 +23,11 @@
     bool is_zero; // is zeroinitializer, 对于array就输出zeroinitializer,
                   // 不是array就输出0
     std::shared_ptr<Value>
-        constval; // 只针对非array的情况!!! 内容只能是ConstantInt or Float
+        constval;                       // 只针对非array的情况!!! 内容只能是ConstantInt or Float
     std::vector<GVIniter> inner_initer; // isarray == true
 public:
     GVIniter() = delete;
-    GVIniter(std::shared_ptr<Type> _ty); // zeroinit
+    GVIniter(std::shared_ptr<Type> _ty);                              // zeroinit
     GVIniter(std::shared_ptr<Type> _ty, std::shared_ptr<Value> _con); // i32 1
     GVIniter(std::shared_ptr<Type> _ty,
              std::vector<GVIniter> _inner_initer); // [2 x [2 x i32]] [...]
@@ -75,10 +76,6 @@
     STOCLASS getStorageClass() const;
     const std::shared_ptr<Type> &getVarType() const;
     bool isArray() const;
-<<<<<<< HEAD
-    GVIniter &getIniter();
-=======
->>>>>>> 82e58f96
     const GVIniter &getIniter() const;
     int getAlign() const;
 
