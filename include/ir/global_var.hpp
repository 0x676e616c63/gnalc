--- conflicted
+++ resolved
@@ -75,10 +75,6 @@
     STOCLASS getStorageClass() const;
     const std::shared_ptr<Type> &getVarType() const;
     bool isArray() const;
-<<<<<<< HEAD
-    GVIniter &getIniter();
-=======
->>>>>>> 6821c05e
     const GVIniter &getIniter() const;
     int getAlign() const;
 
