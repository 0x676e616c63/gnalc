#include <string>
#include "../Arm.hpp"
#include "../../include/ArmComplexMIRStruct/ArmInstruction.hpp"
#include "../../include/ArmComplexMIRStruct/ArmBB.hpp"

using namespace ArmStruct;
using namespace ArmTools;

BB::BB(IR::BasicBlock& midEnd_BasicBlock, Function& func): Func(Func){
   label = midEnd_BasicBlock.getName();
   ///@todo 遍历midEnd_BasicBlock中的Instruction,  这个过程会填写VIrMap

   ParseInsts();

   ///@todo 获取LiveOut信息,

   MkLiveOut(midEnd_BasicBlock);
<<<<<<< HEAD

   this->label = 'L' + midEnd_BasicBlock.getName();
}

void BB::MkLiveOut(IR::BasicBlock& midEnd_BasicBlock){
   /// @todo 遍历midEnd_BasicBlock的liveout, 按VirReg来查找this->Func.VirMap,



=======
}

void BB::MkLiveOut(IR::BasicBlock& midEnd_BasicBlock){
   /// @todo 遍历midEnd_BasicBlock, 按VirReg来查找this->Func.VirMap, 
>>>>>>> fd73ff35
}

void BB::ParseInsts(){
   
}

BB::~BB(){
   for(auto instPtr : this->InstList) delete instPtr;
}

std::string& BB::toString(){
   return label;
}<|MERGE_RESOLUTION|>--- conflicted
+++ resolved
@@ -1,5 +1,6 @@
 #include <string>
 #include "../Arm.hpp"
+#include "../../include/ArmComplexMIRStruct/ArmInstruction.hpp"
 #include "../../include/ArmComplexMIRStruct/ArmInstruction.hpp"
 #include "../../include/ArmComplexMIRStruct/ArmBB.hpp"
 
@@ -15,7 +16,6 @@
    ///@todo 获取LiveOut信息,
 
    MkLiveOut(midEnd_BasicBlock);
-<<<<<<< HEAD
 
    this->label = 'L' + midEnd_BasicBlock.getName();
 }
@@ -25,12 +25,6 @@
 
 
 
-=======
-}
-
-void BB::MkLiveOut(IR::BasicBlock& midEnd_BasicBlock){
-   /// @todo 遍历midEnd_BasicBlock, 按VirReg来查找this->Func.VirMap, 
->>>>>>> fd73ff35
 }
 
 void BB::ParseInsts(){
