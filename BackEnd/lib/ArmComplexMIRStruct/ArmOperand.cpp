#include <memory>
#include <string>
#include "../../include/ArmComplexMIRStruct/ArmOperand.hpp"
#include "../../include/ArmComplexMIRStruct/ArmFunction.hpp"
#include "../../Arm.hpp"
#include "../../include/tools/ArmTools.hpp"

using namespace ArmStruct;
using namespace ArmTools;
///@todo 还差三个类的构造函数
Imm::Imm(OperandType type, std::string data): data_type(type), data(data){}

MMptr::MMptr(){
    this->space = nullptr; // 仅仅是一个表示需要溢出的标志, 具体的内存空间在FrameObj过程中指定
    ///@warning space成员如果能重载成FPU寄存器, 结合FPU占用表, 即可实现溢出至FPU寄存器
}

<<<<<<< HEAD

Operand::Operand(IR::Value *midEnd_oper){

}

=======
>>>>>>> fd73ff35
Operand::Operand(OperandType type, unsigned int VirReg): ValType(type), VirReg(VirReg){}

Operand::Operand(Operand& other) :
    ValType(other.ValType),

    // 深拷贝字符串指针指向的内容
    // Indentifier(std::make_unique<std::string>(*other.Indentifier)),
    
    VirReg(other.VirReg),
    color(other.color),
    adjDegree(other.adjDegree),
    alias(nullptr)
{
    if (other.alias) {
        alias = std::make_unique<Operand>(*other.alias);
    }
    for (const auto& refOperand : other.adjList) {
        adjList.insert(refOperand);
    }
    for (const auto& refInstruction : other.moveList) {
        moveList.insert(refInstruction);
    }
}

bool Operand::operator==(Operand& oper){
    return this->VirReg == oper.VirReg;
}

bool Operand::operator!=(Operand& oper){
    return this->VirReg != oper.VirReg;
}

std::string& Operand::toString(){
    // 先这么写
    if(this->ValType == OperandType::INT){
        str += CoreRegisterMap[(CoreRegisterName)this->color];
    }
    else if(this->ValType == OperandType::FLOAT){
        str += ExtensionRegisterMap[(ExtensionRegisterName)this->color];
    }
    return str;
}

std::string& Imm::toString(){
    return this->data;
}

std::string& MMptr::toString() {
    this->data += '[';
    this->data += CoreRegisterMap[this->space->baseReg] + ", ";
    this->data += "#" + std::to_string(this->space->offset) + "]";
    return this->data;
}

std::string& Global::toString(){
    this->data += '=';
    this->data += GlobalId;
    return data;
}<|MERGE_RESOLUTION|>--- conflicted
+++ resolved
@@ -15,20 +15,20 @@
     ///@warning space成员如果能重载成FPU寄存器, 结合FPU占用表, 即可实现溢出至FPU寄存器
 }
 
-<<<<<<< HEAD
 
 Operand::Operand(IR::Value *midEnd_oper){
 
 }
 
-=======
->>>>>>> fd73ff35
 Operand::Operand(OperandType type, unsigned int VirReg): ValType(type), VirReg(VirReg){}
 
 Operand::Operand(Operand& other) :
     ValType(other.ValType),
 
+
     // 深拷贝字符串指针指向的内容
+    // Indentifier(std::make_unique<std::string>(*other.Indentifier)),
+    
     // Indentifier(std::make_unique<std::string>(*other.Indentifier)),
     
     VirReg(other.VirReg),
