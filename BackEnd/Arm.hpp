--- conflicted
+++ resolved
@@ -4,10 +4,7 @@
 #include <iostream>
 #include <vector>
 #include <map>
-<<<<<<< HEAD
 #include "../../../include/ir/base.hpp"
-=======
->>>>>>> fd73ff35
 #include "../../../include/ir/instruction.hpp"
 
 namespace ArmStruct{
@@ -40,6 +37,9 @@
 typedef std::initializer_list<std::reference_wrapper<IR::Instruction>> InstArgs;
 
 
+typedef std::initializer_list<std::reference_wrapper<IR::Instruction>> InstArgs;
+
+
 namespace ArmTools{
     class MyUnOrderedSet;
 
@@ -58,11 +58,7 @@
     class LabelTable; // 用于查找标签
 
     /// @note arm指令合法化的一部分
-<<<<<<< HEAD
     bool isImmCanBeEncodedInText(unsigned long long imme);
-=======
-    bool isImmCanBeEncodedInText(int Imm);
->>>>>>> fd73ff35
     bool isImmCanBeEncodedInText(float Imm);
     bool isVLoadStoreOffsetLegal(int offset);
 
@@ -70,13 +66,8 @@
     std::string HexToDec(std::string);  // 理论上这个东西不要也行
     std::string LiteralToIEEE(float);
 
-<<<<<<< HEAD
     std::pair<std::string, std::string> BreakInBit(float);
     std::pair<std::string, std::string> BreakInBit(int);
-=======
-    std::pair<std::string, std::string> BreakInBit(unsigned long long);
-    std::pair<std::string, std::string> BreakInBit(float);
->>>>>>> fd73ff35
 
     class RegisterAlloc;    // 寄存器分配
 
@@ -138,6 +129,57 @@
         void operator()(InstArgs, ArmStruct::BB&) const;
     };
 
+
+    // std::map<IR::OP, OperCode>Mid2BackOpC;
+    
+    /// @note 模式匹配函数
+
+    struct BinaryMatch{
+        void operator()(InstArgs, ArmStruct::BB&) const;
+    };
+
+    struct UnaryMatch{
+        void operator()(InstArgs, ArmStruct::BB&) const;
+    };
+
+    struct BranchMatch{
+        void operator()(InstArgs, ArmStruct::BB&) const;
+    };
+
+    struct AllocaMatch{
+        void operator()(InstArgs, ArmStruct::BB&) const;
+    };
+
+    struct LoadMatch{
+        void operator()(InstArgs, ArmStruct::BB&) const;
+    };
+
+    struct StoreMatch{
+        void operator()(InstArgs, ArmStruct::BB&) const;
+    };
+    
+    struct GepMatch{
+        void operator()(InstArgs, ArmStruct::BB&) const;
+    };
+    
+    struct FPTOSIMatch{
+        void operator()(InstArgs, ArmStruct::BB&) const;
+    };
+
+    struct SITOFPMatch{
+        void operator()(InstArgs, ArmStruct::BB&) const;
+    };
+
+    // struct ICMP, FCMP ; in BranchMatch
+
+    struct CallMatch{
+        void operator()(InstArgs, ArmStruct::BB&) const;
+    };
+
+    struct PhiMatch{
+        void operator()(InstArgs, ArmStruct::BB&) const;
+    };
+
 };
 
 namespace ArmOpt{
