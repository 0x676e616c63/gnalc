<<<<<<< HEAD
void sort(int arr[], int len) {
  int i = 0;
  while (i < len - 1) {
    int j = i + 1;
    while (j < len) {
      if (arr[i] < arr[j]) {
        int temp = arr[i];
        arr[i] = arr[j];
        arr[j] = temp;
      }
      j = j + 1;
    }
    i = i + 1;
  }
}

// attempt to fool the inliner
int param32_rec(int a1, int a2, int a3, int a4, int a5, int a6, int a7, int a8,
                int a9, int a10, int a11, int a12, int a13, int a14, int a15,
                int a16, int a17, int a18, int a19, int a20, int a21, int a22,
                int a23, int a24, int a25, int a26, int a27, int a28, int a29,
                int a30, int a31, int a32) {
  if (a1 == 0) {
    return a2;
  }
  else {
    return param32_rec(a1 - 1, (a2 + a3) % 998244353, a4, a5, a6, a7, a8, a9,
                       a10, a11, a12, a13, a14, a15, a16, a17, a18, a19, a20,
                       a21, a22, a23, a24, a25, a26, a27, a28, a29, a30, a31,
                       a32, 0);
  }
}

int param32_arr(int a1[], int a2[], int a3[], int a4[], int a5[], int a6[],
                int a7[], int a8[], int a9[], int a10[], int a11[], int a12[],
                int a13[], int a14[], int a15[], int a16[], int a17[],
                int a18[], int a19[], int a20[], int a21[], int a22[],
                int a23[], int a24[], int a25[], int a26[], int a27[],
                int a28[], int a29[], int a30[], int a31[], int a32[]) {
  int sum = a1[0] + a1[1];
  sum = sum + a2[0] + a2[1];
  sum = sum + a3[0] + a3[1];
  sum = sum + a4[0] + a4[1];
  sum = sum + a5[0] + a5[1];
  sum = sum + a6[0] + a6[1];
  sum = sum + a7[0] + a7[1];
  sum = sum + a8[0] + a8[1];
  sum = sum + a9[0] + a9[1];
  sum = sum + a10[0] + a10[1];
  sum = sum + a11[0] + a11[1];
  sum = sum + a12[0] + a12[1];
  sum = sum + a13[0] + a13[1];
  sum = sum + a14[0] + a14[1];
  sum = sum + a15[0] + a15[1];
  sum = sum + a16[0] + a16[1];
  sum = sum + a17[0] + a17[1];
  sum = sum + a18[0] + a18[1];
  sum = sum + a19[0] + a19[1];
  sum = sum + a20[0] + a20[1];
  sum = sum + a21[0] + a21[1];
  sum = sum + a22[0] + a22[1];
  sum = sum + a23[0] + a23[1];
  sum = sum + a24[0] + a24[1];
  sum = sum + a25[0] + a25[1];
  sum = sum + a26[0] + a26[1];
  sum = sum + a27[0] + a27[1];
  sum = sum + a28[0] + a28[1];
  sum = sum + a29[0] + a29[1];
  sum = sum + a30[0] + a30[1];
  sum = sum + a31[0] + a31[1];
  sum = sum + a32[0] + a32[1];
  return sum;
}

int param16(int a1, int a2, int a3, int a4, int a5, int a6, int a7, int a8,
            int a9, int a10, int a11, int a12, int a13, int a14, int a15,
            int a16) {
  int arr[16] = {a1, a2,  a3,  a4,  a5,  a6,  a7,  a8,
                 a9, a10, a11, a12, a13, a14, a15, a16};
  sort(arr, 16);
  return param32_rec(arr[0], arr[1], arr[2], arr[3], arr[4], arr[5], arr[6],
                     arr[7], arr[8], arr[9], arr[10], arr[11], arr[12], arr[13],
                     arr[14], arr[15], a1, a2, a3, a4, a5, a6, a7, a8, a9, a10,
                     a11, a12, a13, a14, a15, a16);
}

int main() {
  int p16arg0 = getint();
  int p16arg1 = getint();
  int p16arg2 = getint();
  int p16arg3 = getint();
  int p16arg4 = getint();
  int p16arg5 = getint();
  int p16arg6 = getint();
  int p16arg7 = getint();
  int p16arg8 = getint();
  int p16arg9 = getint();
  int p16arg10 = getint();
  int p16arg11 = getint();
  int p16arg12 = getint();
  int p16arg13 = getint();
  int p16arg14 = getint();
  int p16arg15 = getint();
  int arr[32][2] = {{param16(p16arg0, p16arg1, p16arg2, p16arg3, p16arg4,
                             p16arg5, p16arg6, p16arg7, p16arg8, p16arg9,
                             p16arg10, p16arg11, p16arg12, p16arg13, p16arg14,
                             p16arg15),
                     8848}},
      i = 1;
  while (i < 32) {
    arr[i][0] = arr[i - 1][1] - 1;
    arr[i][1] = arr[i - 1][0] - 2;
    i = i + 1;
  }
  putint(param32_arr(arr[0], arr[1], arr[2], arr[3], arr[4], arr[5], arr[6],
                     arr[7], arr[8], arr[9], arr[10], arr[11], arr[12], arr[13],
                     arr[14], arr[15], arr[16], arr[17], arr[18], arr[19],
                     arr[20], arr[21], arr[22], arr[23], arr[24], arr[25],
                     arr[26], arr[27], arr[28], arr[29], arr[30], arr[31]));
  putch(10);
  return 0;
=======
const int N = 1024;

void mm(int n, int A[][N], int B[][N], int C[][N]){
    int i, j, k;

    i = 0; j = 0;
    while (i < n){
        j = 0;
        while (j < n){
            C[i][j] = 0;
            j = j + 1;
        }
        i = i + 1;
    }

    i = 0; j = 0; k = 0;

    while (k < n){
        i = 0;
        while (i < n){
            if (A[i][k] == 0){
                i = i + 1;
                continue;
            }
            j = 0;
            while (j < n){
                C[i][j] = C[i][j] + A[i][k] * B[k][j];
                j = j + 1;
            }
            i = i + 1;
        }
        k = k + 1;
    }
}

int A[N][N];
int B[N][N];
int C[N][N];

int main(){
    int n = getint();
    int i, j;

    i = 0;
    j = 0;
    while (i < n){
        j = 0;
        while (j < n){
            A[i][j] = getint();
            j = j + 1;
        }
        i = i + 1;
    }
    i = 0;
    j = 0;
    while (i < n){
        j = 0;
        while (j < n){
            B[i][j] = getint();
            j = j + 1;
        }
        i = i + 1;
    }

    starttime();

    i = 0;
    while (i < 5){    
        mm(n, A, B, C);
        mm(n, A, C, B);
        i = i + 1;
    }

    int ans = 0;
    i = 0;
    while (i < n){
        j = 0;
        while (j < n){
            ans = ans + B[i][j];
            j = j + 1;
        }
        i = i + 1;
    }
    stoptime();
    putint(ans);
    putch(10);

    return 0;
>>>>>>> 98579a15
}<|MERGE_RESOLUTION|>--- conflicted
+++ resolved
@@ -1,126 +1,3 @@
-<<<<<<< HEAD
-void sort(int arr[], int len) {
-  int i = 0;
-  while (i < len - 1) {
-    int j = i + 1;
-    while (j < len) {
-      if (arr[i] < arr[j]) {
-        int temp = arr[i];
-        arr[i] = arr[j];
-        arr[j] = temp;
-      }
-      j = j + 1;
-    }
-    i = i + 1;
-  }
-}
-
-// attempt to fool the inliner
-int param32_rec(int a1, int a2, int a3, int a4, int a5, int a6, int a7, int a8,
-                int a9, int a10, int a11, int a12, int a13, int a14, int a15,
-                int a16, int a17, int a18, int a19, int a20, int a21, int a22,
-                int a23, int a24, int a25, int a26, int a27, int a28, int a29,
-                int a30, int a31, int a32) {
-  if (a1 == 0) {
-    return a2;
-  }
-  else {
-    return param32_rec(a1 - 1, (a2 + a3) % 998244353, a4, a5, a6, a7, a8, a9,
-                       a10, a11, a12, a13, a14, a15, a16, a17, a18, a19, a20,
-                       a21, a22, a23, a24, a25, a26, a27, a28, a29, a30, a31,
-                       a32, 0);
-  }
-}
-
-int param32_arr(int a1[], int a2[], int a3[], int a4[], int a5[], int a6[],
-                int a7[], int a8[], int a9[], int a10[], int a11[], int a12[],
-                int a13[], int a14[], int a15[], int a16[], int a17[],
-                int a18[], int a19[], int a20[], int a21[], int a22[],
-                int a23[], int a24[], int a25[], int a26[], int a27[],
-                int a28[], int a29[], int a30[], int a31[], int a32[]) {
-  int sum = a1[0] + a1[1];
-  sum = sum + a2[0] + a2[1];
-  sum = sum + a3[0] + a3[1];
-  sum = sum + a4[0] + a4[1];
-  sum = sum + a5[0] + a5[1];
-  sum = sum + a6[0] + a6[1];
-  sum = sum + a7[0] + a7[1];
-  sum = sum + a8[0] + a8[1];
-  sum = sum + a9[0] + a9[1];
-  sum = sum + a10[0] + a10[1];
-  sum = sum + a11[0] + a11[1];
-  sum = sum + a12[0] + a12[1];
-  sum = sum + a13[0] + a13[1];
-  sum = sum + a14[0] + a14[1];
-  sum = sum + a15[0] + a15[1];
-  sum = sum + a16[0] + a16[1];
-  sum = sum + a17[0] + a17[1];
-  sum = sum + a18[0] + a18[1];
-  sum = sum + a19[0] + a19[1];
-  sum = sum + a20[0] + a20[1];
-  sum = sum + a21[0] + a21[1];
-  sum = sum + a22[0] + a22[1];
-  sum = sum + a23[0] + a23[1];
-  sum = sum + a24[0] + a24[1];
-  sum = sum + a25[0] + a25[1];
-  sum = sum + a26[0] + a26[1];
-  sum = sum + a27[0] + a27[1];
-  sum = sum + a28[0] + a28[1];
-  sum = sum + a29[0] + a29[1];
-  sum = sum + a30[0] + a30[1];
-  sum = sum + a31[0] + a31[1];
-  sum = sum + a32[0] + a32[1];
-  return sum;
-}
-
-int param16(int a1, int a2, int a3, int a4, int a5, int a6, int a7, int a8,
-            int a9, int a10, int a11, int a12, int a13, int a14, int a15,
-            int a16) {
-  int arr[16] = {a1, a2,  a3,  a4,  a5,  a6,  a7,  a8,
-                 a9, a10, a11, a12, a13, a14, a15, a16};
-  sort(arr, 16);
-  return param32_rec(arr[0], arr[1], arr[2], arr[3], arr[4], arr[5], arr[6],
-                     arr[7], arr[8], arr[9], arr[10], arr[11], arr[12], arr[13],
-                     arr[14], arr[15], a1, a2, a3, a4, a5, a6, a7, a8, a9, a10,
-                     a11, a12, a13, a14, a15, a16);
-}
-
-int main() {
-  int p16arg0 = getint();
-  int p16arg1 = getint();
-  int p16arg2 = getint();
-  int p16arg3 = getint();
-  int p16arg4 = getint();
-  int p16arg5 = getint();
-  int p16arg6 = getint();
-  int p16arg7 = getint();
-  int p16arg8 = getint();
-  int p16arg9 = getint();
-  int p16arg10 = getint();
-  int p16arg11 = getint();
-  int p16arg12 = getint();
-  int p16arg13 = getint();
-  int p16arg14 = getint();
-  int p16arg15 = getint();
-  int arr[32][2] = {{param16(p16arg0, p16arg1, p16arg2, p16arg3, p16arg4,
-                             p16arg5, p16arg6, p16arg7, p16arg8, p16arg9,
-                             p16arg10, p16arg11, p16arg12, p16arg13, p16arg14,
-                             p16arg15),
-                     8848}},
-      i = 1;
-  while (i < 32) {
-    arr[i][0] = arr[i - 1][1] - 1;
-    arr[i][1] = arr[i - 1][0] - 2;
-    i = i + 1;
-  }
-  putint(param32_arr(arr[0], arr[1], arr[2], arr[3], arr[4], arr[5], arr[6],
-                     arr[7], arr[8], arr[9], arr[10], arr[11], arr[12], arr[13],
-                     arr[14], arr[15], arr[16], arr[17], arr[18], arr[19],
-                     arr[20], arr[21], arr[22], arr[23], arr[24], arr[25],
-                     arr[26], arr[27], arr[28], arr[29], arr[30], arr[31]));
-  putch(10);
-  return 0;
-=======
 const int N = 1024;
 
 void mm(int n, int A[][N], int B[][N], int C[][N]){
@@ -209,5 +86,4 @@
     putch(10);
 
     return 0;
->>>>>>> 98579a15
 }