<<<<<<< HEAD

int MAX(int a, int b)
{
    if (a == b)
        return a;
    else if (a > b)
        return a;
    else
        return b;
}

int max_sum_nonadjacent(int arr[], int n)
{
    int temp[16] = {};
    temp[0] = arr[0];
    temp[1] = MAX(arr[0], arr[1]);
    int i = 2;
    while (i < n) {
        temp[i] = MAX(temp[i - 2] + arr[i], temp[i - 1]);
        i = i + 1;
    }
    return temp[n - 1];
}

int longest_common_subseq(int arr1[], int len1,
                          int arr2[], int len2)
{
    int p[16][16] = {};
    int i, j;
    i = 1;
    while (i <= len1) {
        j = 1;
        while (j <= len2) {
            if (arr1[i - 1] == arr2[j - 1]) {
                p[i][j] = p[i - 1][j - 1] + 1;
            } else {
                p[i][j] = MAX(p[i - 1][j], p[i][j - 1]);
            }
            j = j + 1;
        }
        i = i + 1;
    }
    return p[len1][len2];
}

int main()
{
    int A[15] = {8, 7, 4, 1, 2, 7, 0, 1, 9, 3, 4, 8, 3, 7, 0};
    int B[13] = {3, 9, 7, 1, 4, 2, 4, 3, 6, 8, 0, 1, 5};
    int An, Bn;

    putint(max_sum_nonadjacent(A, 15));
    putch(10);

    putint(longest_common_subseq(A, 15, B, 13));
    putch(10);
    return 0;
=======
void foo(int A[], int B[], int C[], int D[]) {
    A[0] = B[0] * C[0] + D[7];
    A[1] = B[1] * C[1] + D[6];
    A[2] = B[2] * C[2] + D[5];
    A[3] = B[3] * C[3] + D[4];
    A[4] = B[4] * C[4] + D[3];
    A[5] = B[5] * C[5] + D[2];
    A[6] = B[6] * C[6] + D[1];
    A[7] = B[7] * C[7] + D[0];
}
int main() {
    int a[10] = {1, 2, 3, 4, 5, 6, 7, 8, 9, 10};
    int b, c, d, e, f, g, h, j, k;
    int i = getch();
    b = a[i+0];
    c = 5;
    d = b + c;
    e = a[i+1];
    f = 6;
    g = e + f;
    h = a[i+2];
    j = 7;
    k = h + j;
    i = i + 1;
    putarray(10, a);
>>>>>>> 6b2b0b43
}<|MERGE_RESOLUTION|>--- conflicted
+++ resolved
@@ -1,62 +1,3 @@
-<<<<<<< HEAD
-
-int MAX(int a, int b)
-{
-    if (a == b)
-        return a;
-    else if (a > b)
-        return a;
-    else
-        return b;
-}
-
-int max_sum_nonadjacent(int arr[], int n)
-{
-    int temp[16] = {};
-    temp[0] = arr[0];
-    temp[1] = MAX(arr[0], arr[1]);
-    int i = 2;
-    while (i < n) {
-        temp[i] = MAX(temp[i - 2] + arr[i], temp[i - 1]);
-        i = i + 1;
-    }
-    return temp[n - 1];
-}
-
-int longest_common_subseq(int arr1[], int len1,
-                          int arr2[], int len2)
-{
-    int p[16][16] = {};
-    int i, j;
-    i = 1;
-    while (i <= len1) {
-        j = 1;
-        while (j <= len2) {
-            if (arr1[i - 1] == arr2[j - 1]) {
-                p[i][j] = p[i - 1][j - 1] + 1;
-            } else {
-                p[i][j] = MAX(p[i - 1][j], p[i][j - 1]);
-            }
-            j = j + 1;
-        }
-        i = i + 1;
-    }
-    return p[len1][len2];
-}
-
-int main()
-{
-    int A[15] = {8, 7, 4, 1, 2, 7, 0, 1, 9, 3, 4, 8, 3, 7, 0};
-    int B[13] = {3, 9, 7, 1, 4, 2, 4, 3, 6, 8, 0, 1, 5};
-    int An, Bn;
-
-    putint(max_sum_nonadjacent(A, 15));
-    putch(10);
-
-    putint(longest_common_subseq(A, 15, B, 13));
-    putch(10);
-    return 0;
-=======
 void foo(int A[], int B[], int C[], int D[]) {
     A[0] = B[0] * C[0] + D[7];
     A[1] = B[1] * C[1] + D[6];
@@ -82,5 +23,4 @@
     k = h + j;
     i = i + 1;
     putarray(10, a);
->>>>>>> 6b2b0b43
 }