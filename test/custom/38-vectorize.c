<<<<<<< HEAD
void foo(int A[], int B[], int C[], int D[]) {
    A[0] = B[0] * C[0] + D[7];
    A[1] = B[1] * C[1] + D[6];
    A[2] = B[2] * C[2] + D[5];
    A[3] = B[3] * C[3] + D[4];
    A[4] = B[4] * C[4] + D[3];
    A[5] = B[5] * C[5] + D[2];
    A[6] = B[6] * C[6] + D[1];
    A[7] = B[7] * C[7] + D[0];
}
=======
// void foo(int A[], int B[], int C[], int D[]) {
//     A[0] = B[0] * C[0] + D[7];
//     A[1] = B[1] * C[1] + D[6];
//     A[2] = B[2] * C[2] + D[5];
//     A[3] = B[3] * C[3] + D[4];
//     A[4] = B[4] * C[4] + D[3];
//     A[5] = B[5] * C[5] + D[2];
//     A[6] = B[6] * C[6] + D[1];
//     A[7] = B[7] * C[7] + D[0];
// }
>>>>>>> 3033e8c4

// void bar(int A[], int B[], int C[], int D[]) {
//     int i = 0;
//     while (i < 10)
//     {
//         A[i + 0] = B[i + 0] * C[i + 0] + D[i + 7];
//         A[i + 1] = B[i + 1] * C[i + 1] + D[i + 6];
//         A[i + 2] = B[i + 2] * C[i + 2] + D[i + 5];
//         A[i + 3] = B[i + 3] * C[i + 3] + D[i + 4];
//         A[i + 4] = B[i + 4] * C[i + 4] + D[i + 3];
//         A[i + 5] = B[i + 5] * C[i + 5] + D[i + 2];
//         A[i + 6] = B[i + 6] * C[i + 6] + D[i + 1];
//         A[i + 7] = B[i + 7] * C[i + 7] + D[i + 0];
//         i = i + 4;
//     }
// }
void bar_no_shuffle(int A[], int B[], int C[], int D[]) {
    int i = 0;
    while (i < 10)
    {
<<<<<<< HEAD
        A[i] = B[i] * C[i] + D[i + 1];
=======
        A[i] = B[i] * C[i] + D[i + 7];
>>>>>>> 3033e8c4
        i = i + 1;
    }
}
// void loop_aa() {
//     int a[10][2] = {1, 2, 3, 4, 5, 6, 7, 8, 9, 10};
//     int i = 0;
//     while (i < 10)
//     {
//         int j = 0;
//         while (j < 2) {
//             putint(a[i][j]);
//             j = j + 1;
//         }
//         i = i + 1;
//     }
// }
//
// int main() {
//     int a[10] = {1, 2, 3, 4, 5, 6, 7, 8, 9, 10};
//     int b, c, d, e, f, g, h, j, k;
//     int i = getch();
//     b = a[i+0];
//     c = 5;
//     d = b + c;
//     e = a[i+1];
//     f = 6;
//     g = e + f;
//     h = a[i+2];
//     j = 7;
//     k = h + j;
//     i = i + 1;
//     putarray(10, a);
// }<|MERGE_RESOLUTION|>--- conflicted
+++ resolved
@@ -1,15 +1,3 @@
-<<<<<<< HEAD
-void foo(int A[], int B[], int C[], int D[]) {
-    A[0] = B[0] * C[0] + D[7];
-    A[1] = B[1] * C[1] + D[6];
-    A[2] = B[2] * C[2] + D[5];
-    A[3] = B[3] * C[3] + D[4];
-    A[4] = B[4] * C[4] + D[3];
-    A[5] = B[5] * C[5] + D[2];
-    A[6] = B[6] * C[6] + D[1];
-    A[7] = B[7] * C[7] + D[0];
-}
-=======
 // void foo(int A[], int B[], int C[], int D[]) {
 //     A[0] = B[0] * C[0] + D[7];
 //     A[1] = B[1] * C[1] + D[6];
@@ -20,7 +8,6 @@
 //     A[6] = B[6] * C[6] + D[1];
 //     A[7] = B[7] * C[7] + D[0];
 // }
->>>>>>> 3033e8c4
 
 // void bar(int A[], int B[], int C[], int D[]) {
 //     int i = 0;
@@ -41,11 +28,7 @@
     int i = 0;
     while (i < 10)
     {
-<<<<<<< HEAD
-        A[i] = B[i] * C[i] + D[i + 1];
-=======
         A[i] = B[i] * C[i] + D[i + 7];
->>>>>>> 3033e8c4
         i = i + 1;
     }
 }
