// Copyright (c) 2025 0x676e616c63
// SPDX-License-Identifier: MIT

#include "benchmark_support.hpp"
#include "utils/misc.hpp"

using namespace Test;
using Entry = BenchmarkRegistry::Entry;

// Requires: ./example_exes/example_0
void register_example_0() {
    Entry entry{
        .ir_gen =
            [](const std::string &newsy, const std::string &outll) {
                return format("./example_exes/example_0 -t llvm {} -O3 -o {} && sed 's/@starttime/@_sysy_starttime/' "
                              "{} -i && sed 's/@stoptime/@_sysy_stoptime/' {} -i",
                              newsy, outll, outll, outll);
            },
        .asm_gen =
            [](const std::string &newsy, const std::string &outs) {
                return format("./example_exes/example_0 -t arm {} -O3 -o {}", newsy, outs);
            },
    };
    BenchmarkRegistry::register_benchmark("example_0", entry);
}

// Requires: ./example_exes/example_1/
void register_example_1() {
    Entry entry{
        .ir_gen =
            [](const std::string &newsy, const std::string &outll) {
                return format("java ./example_exes/example_1/src/example_1.java {} -arm {} no.s", newsy, outll);
            },
        .asm_gen =
            [](const std::string &newsy, const std::string &outs) {
                return format("java ./example_exes/example_1/src/example_1.java {} -arm {} no.ll", newsy, outs);
            },
    };
    BenchmarkRegistry::register_benchmark("example_1", entry);
}

// Only Frontend
// Requires: ./example_exes/example_2
void register_example_2() {
    Entry entry{
        .ir_gen =
            [](const std::string &newsy, const std::string &outll) {
                return format("./example_exes/example_2 {} -llvm -o {} -O2", newsy, outll);
            },
        .asm_gen =
            [](const std::string &newsy, const std::string &outs) {
                Err::not_implemented("Benchmark for example_2 backend");
                return "";
            },
    };
    BenchmarkRegistry::register_benchmark("example_2", entry);
}

// Only Frontend
// Requires: ./example_exes/example_3
void register_example_3() {
    Entry entry{
        .ir_gen =
            [](const std::string &newsy, const std::string &outll) {
                return format("./example_exes/example_3 -S {} -ll {} -O1", newsy, outll);
            },
        .asm_gen =
            [](const std::string &newsy, const std::string &outs) {
                Err::not_implemented("Benchmark for example_3 backend");
                return "";
            },
    };
    BenchmarkRegistry::register_benchmark("example_3", entry);
}

// Only Frontend
// Requires: ./example_exes/example_4
void register_example_4() {
    Entry entry{
        .ir_gen =
            [](const std::string &newsy, const std::string &outll) {
                return format(
                    "./example_exes/example_4 -S -o {} {} "
                    "&& echo 'declare i32 @getint() \n declare i32 @getch() \n declare i32 @getarray(i32* noundef) \n "
                    "declare float @getfloat() \n declare i32 @getfarray(float* noundef) \n declare void @putint(i32 "
                    "noundef) \n declare void @putch(i32 noundef) \n declare void @putarray(i32 noundef, i32* noundef) "
                    "\n declare void @putfloat(float noundef) \n declare void @putfarray(i32 noundef, float* noundef) "
                    "\n declare void @putf(i8* noundef, ...) \n declare void @_sysy_starttime(i32 noundef) \n declare "
                    "void @_sysy_stoptime(i32 noundef)' >> {}",
                    outll, newsy, outll);
            },
        .asm_gen =
            [](const std::string &newsy, const std::string &outs) {
                Err::not_implemented("Benchmark for example_4 backend");
                return "";
            },
    };
    BenchmarkRegistry::register_benchmark("example_4", entry);
}

// Only Backend
// Requires: ./example_exes/example_5
void register_example_5() {
    Entry entry{
        .ir_gen =
            [](const std::string &newsy, const std::string &outll) {
                Err::not_implemented("Benchmark for example_5 frontend");
                return "";
            },
        .asm_gen =
            [](const std::string &newsy, const std::string &outs) {
                return format("./example_exes/example_5 -S -O1 {} --arm -o {}", newsy, outs);
            },
    };
    BenchmarkRegistry::register_benchmark("example_5", entry);
}

// Only Frontend
// Requires: clang
void register_clang_o3() {
    Entry entry{
        .ir_gen =
            [](const std::string &newsy, const std::string &outll) {
                auto ret = format(
                    "sed -i '1i\\int getint(),getch(),getarray(int a[]);float getfloat();int getfarray(float a[]);void "
                    "putint(int a),putch(int a),putarray(int n,int a[]);void putfloat(float a);void putfarray(int n, "
                    "float a[]);void putf(char a[], ...);void _sysy_starttime(int);void _sysy_stoptime(int);typedef "
                    "void (*Task)(int beg, int end); void gnalc_parallel_for(int beg, int end, "
                    "Task task);\\n#define starttime() _sysy_starttime(__LINE__)\\n#define stoptime()  "
                    "_sysy_stoptime(__LINE__)' {}"
                    " && clang -O3 -Xclang -disable-O0-optnone -xc {} -emit-llvm -S -o {} 2>/dev/null",
                    newsy, newsy, outll);

                return ret;
            },
        .asm_gen =
            [](const std::string &newsy, const std::string &outs) {
                Err::not_implemented("Benchmark for clang backend");
                return "";
            }};
    BenchmarkRegistry::register_benchmark("clang_o3", entry);
}

// Only Backend
// Requires: arm gcc
void register_gcc_o3() {
    Entry entry{
        .ir_gen =
            [](const std::string &newsy, const std::string &outll) {
                Err::not_implemented("Benchmark for gcc frontend");
                return "";
            },
        .asm_gen =
            [](const std::string &newsy, const std::string &outs) {
                return format(
                    "sed -i '1i\\int getint(),getch(),getarray(int a[]);float getfloat();int "
                    "getfarray(float "
                    "a[]);void "
                    "putint(int a),putch(int a),putarray(int n,int a[]);void putfloat(float a);void putfarray(int n, "
                    "float "
                    "a[]);void putf(char a[], ...);void _sysy_starttime(int);void _sysy_stoptime(int);\\n#define "
                    "starttime() "
                    "_sysy_starttime(__LINE__)\\n#define stoptime()  _sysy_stoptime(__LINE__)' {}"
                    " && {} -O3 -fpermissive -fno-builtin-exp -Wno-builtin-declaration-mismatch "
                    "-Wno-incompatible-pointer-types -Wno-error=incompatible-pointer-types -S -o {} -xc {}",
                    newsy, cfg::gcc_arm_command, outs, newsy);
            }};
    BenchmarkRegistry::register_benchmark("gcc_o3", entry);
}

// Requires ./gnalc
Entry gnalc_register_helper(const std::string &param) {
    Entry entry{.ir_gen =
                    [param](const std::string &newsy, const std::string &outll) {
                        return format("../gnalc -with-runtime -emit-llvm -S {} -o {} {}", newsy, outll, param);
                    },
                .asm_gen =
                    [param](const std::string &newsy, const std::string &outs) {
                        return format("../gnalc -with-runtime -S {} -o {} {}", newsy, outs, param);
                    }};
    return entry;
}

void register_gnalc_mem2reg() {
    auto entry = gnalc_register_helper("--mem2reg");
    BenchmarkRegistry::register_benchmark("gnalc_mem2reg", entry);
}

void register_gnalc_std() {
    auto entry = gnalc_register_helper("-std-pipeline");
    BenchmarkRegistry::register_benchmark("gnalc_std", entry);
}

void register_gnalc_fixed() {
    auto entry = gnalc_register_helper("-fixed-point");
    BenchmarkRegistry::register_benchmark("gnalc_fixed", entry);
}

#define REGISTER_GNALC_FIXED_EXCEPT_PASS(pass)                                                                         \
    void register_gnalc_fixed_no_##pass() {                                                                            \
        auto entry = gnalc_register_helper("-fixed-point --no-" GNALC_STRINGFY(pass));                                 \
        BenchmarkRegistry::register_benchmark("gnalc_fixed_no_" GNALC_STRINGFY(pass), entry);                          \
    }

REGISTER_GNALC_FIXED_EXCEPT_PASS(memo)
REGISTER_GNALC_FIXED_EXCEPT_PASS(parallel)
REGISTER_GNALC_FIXED_EXCEPT_PASS(vectorizer)
REGISTER_GNALC_FIXED_EXCEPT_PASS(gepflatten)
REGISTER_GNALC_FIXED_EXCEPT_PASS(interchange)
REGISTER_GNALC_FIXED_EXCEPT_PASS(unswitch)
REGISTER_GNALC_FIXED_EXCEPT_PASS(fuse)
REGISTER_GNALC_FIXED_EXCEPT_PASS(reshapefold)
REGISTER_GNALC_FIXED_EXCEPT_PASS(loopunroll)
REGISTER_GNALC_FIXED_EXCEPT_PASS(codesink)
REGISTER_GNALC_FIXED_EXCEPT_PASS(inline)

void register_gnalc_debug() {
    auto entry = gnalc_register_helper("-debug-pipeline");
    BenchmarkRegistry::register_benchmark("gnalc_debug", entry);
}

void register_gnalc_sir_debug() {
    auto entry = gnalc_register_helper("-sir-debug-pipeline -O1");
    BenchmarkRegistry::register_benchmark("gnalc_sir_debug", entry);
}

void register_gnalc_fuzz3() {
    auto entry = gnalc_register_helper("-fuzz-rate 3");
    BenchmarkRegistry::register_benchmark("gnalc_fuzz3", entry);
}

void register_gnalc_fuzz5() {
    auto entry = gnalc_register_helper("-fuzz-rate 5");
    BenchmarkRegistry::register_benchmark("gnalc_fuzz5", entry);
}

void register_gnalc_fuzz10() {
    auto entry = gnalc_register_helper("-fuzz-rate 10");
    BenchmarkRegistry::register_benchmark("gnalc_fuzz10", entry);
}

void register_gnalc_fuzz100() {
    auto entry = gnalc_register_helper("-fuzz-rate 100");
    BenchmarkRegistry::register_benchmark("gnalc_fuzz100", entry);
}

// Requires ./gnalc2
Entry gnalc2_register_helper(const std::string &param) {
    Entry entry{.ir_gen =
                    [param](const std::string &newsy, const std::string &outll) {
                        return format("../gnalc2 -with-runtime -emit-llvm -S {} -o {} {}", newsy, outll, param);
                    },
                .asm_gen =
                    [param](const std::string &newsy, const std::string &outs) {
                        return format("../gnalc2 -with-runtime -S {} -o {} {}", newsy, outs, param);
                    }};
    return entry;
}

void register_gnalc2_fixed() {
    auto entry = gnalc2_register_helper("-fixed-point");
    BenchmarkRegistry::register_benchmark("gnalc2_fixed", entry);
}

<<<<<<< HEAD
void register_gnalc2_loadEli_w0() {
    auto entry = gnalc2_register_helper("-O1 -loadEli=60");
    BenchmarkRegistry::register_benchmark("gnalc2_loadEli_w0", entry);
}

void register_gnalc2_loadEli_w1() {
    auto entry = gnalc2_register_helper("-O1 -loadEli=100");
    BenchmarkRegistry::register_benchmark("gnalc2_loadEli_w1", entry);
}

void register_gnalc2_loadEli_w2() {
    auto entry = gnalc2_register_helper("-O1 -loadEli=200");
    BenchmarkRegistry::register_benchmark("gnalc2_loadEli_w2", entry);
}

void register_gnalc2_loadEli_w3() {
    auto entry = gnalc2_register_helper("-O1 -loadEli=500");
    BenchmarkRegistry::register_benchmark("gnalc2_loadEli_w3", entry);
=======
void register_gnalc2_fixed_no_vectorizer() {
    auto entry = gnalc2_register_helper("-fixed-point --no-vectorizer");
    BenchmarkRegistry::register_benchmark("gnalc2_fixed_no_vectorizer", entry);
>>>>>>> c252cb48
}

void Test::register_all_benchmarks() {
    register_example_0();
    register_example_1();
    register_example_2();
    register_example_3();
    register_example_4();
    register_example_5();
    register_clang_o3();
    register_gcc_o3();
    register_gnalc_mem2reg();
    register_gnalc_std();
    register_gnalc_fixed();
    register_gnalc2_loadEli_w0();
    register_gnalc2_loadEli_w1();
    register_gnalc2_loadEli_w2();
    register_gnalc2_loadEli_w3();

    register_gnalc_fixed_no_memo();
    register_gnalc_fixed_no_parallel();
    register_gnalc_fixed_no_vectorizer();
    register_gnalc_fixed_no_gepflatten();
    register_gnalc_fixed_no_interchange();
    register_gnalc_fixed_no_unswitch();
    register_gnalc_fixed_no_fuse();
    register_gnalc_fixed_no_reshapefold();
    register_gnalc_fixed_no_inline();
    register_gnalc_fixed_no_loopunroll();
    register_gnalc_fixed_no_codesink();

    register_gnalc_sir_debug();
    register_gnalc_debug();
    register_gnalc_fuzz3();
    register_gnalc_fuzz5();
    register_gnalc_fuzz10();
    register_gnalc_fuzz100();

    register_gnalc2_fixed();
    register_gnalc2_fixed_no_vectorizer();
}<|MERGE_RESOLUTION|>--- conflicted
+++ resolved
@@ -262,7 +262,11 @@
     BenchmarkRegistry::register_benchmark("gnalc2_fixed", entry);
 }
 
-<<<<<<< HEAD
+void register_gnalc2_fixed_no_vectorizer() {
+    auto entry = gnalc2_register_helper("-fixed-point --no-vectorizer");
+    BenchmarkRegistry::register_benchmark("gnalc2_fixed_no_vectorizer", entry);
+}
+
 void register_gnalc2_loadEli_w0() {
     auto entry = gnalc2_register_helper("-O1 -loadEli=60");
     BenchmarkRegistry::register_benchmark("gnalc2_loadEli_w0", entry);
@@ -281,11 +285,6 @@
 void register_gnalc2_loadEli_w3() {
     auto entry = gnalc2_register_helper("-O1 -loadEli=500");
     BenchmarkRegistry::register_benchmark("gnalc2_loadEli_w3", entry);
-=======
-void register_gnalc2_fixed_no_vectorizer() {
-    auto entry = gnalc2_register_helper("-fixed-point --no-vectorizer");
-    BenchmarkRegistry::register_benchmark("gnalc2_fixed_no_vectorizer", entry);
->>>>>>> c252cb48
 }
 
 void Test::register_all_benchmarks() {
