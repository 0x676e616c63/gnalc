// Copyright (c) 2025 0x676e616c63
// SPDX-License-Identifier: MIT

#include "benchmark_support.hpp"
#include "utils/misc.hpp"

using namespace Test;
using Entry = BenchmarkRegistry::Entry;

// Requires: ./example_exes/example_0
void register_example_0() {
    Entry entry{
        .ir_gen =
            [](const std::string &newsy, const std::string &outll) {
                return format("./example_exes/example_0 -t llvm {} -O3 -o {} && sed 's/@starttime/@_sysy_starttime/' "
                              "{} -i && sed 's/@stoptime/@_sysy_stoptime/' {} -i",
                              newsy, outll, outll, outll);
            },
        .asm_gen =
            [](const std::string &newsy, const std::string &outs) {
                return format("./example_exes/example_0 -t arm {} -O3 -o {}", newsy, outs);
            },
    };
    BenchmarkRegistry::register_benchmark("example_0", entry);
}

// Requires: ./example_exes/example_1/
void register_example_1() {
    Entry entry{
        .ir_gen =
            [](const std::string &newsy, const std::string &outll) {
                return format("java ./example_exes/example_1/src/example_1.java {} -arm {} no.s", newsy, outll);
            },
        .asm_gen =
            [](const std::string &newsy, const std::string &outs) {
                return format("java ./example_exes/example_1/src/example_1.java {} -arm {} no.ll", newsy, outs);
            },
    };
    BenchmarkRegistry::register_benchmark("example_1", entry);
}

// Only Frontend
// Requires: ./example_exes/example_2
void register_example_2() {
    Entry entry{
        .ir_gen =
            [](const std::string &newsy, const std::string &outll) {
                return format("./example_exes/example_2 {} -llvm -o {} -O2", newsy, outll);
            },
        .asm_gen =
            [](const std::string &newsy, const std::string &outs) {
                Err::not_implemented("Benchmark for example_2 backend");
                return "";
            },
    };
    BenchmarkRegistry::register_benchmark("example_2", entry);
}

// Only Frontend
// Requires: ./example_exes/example_3
void register_example_3() {
    Entry entry{
        .ir_gen =
            [](const std::string &newsy, const std::string &outll) {
                return format("./example_exes/example_3 -S {} -ll {} -O1", newsy, outll);
            },
        .asm_gen =
            [](const std::string &newsy, const std::string &outs) {
                Err::not_implemented("Benchmark for example_3 backend");
                return "";
            },
    };
    BenchmarkRegistry::register_benchmark("example_3", entry);
}

// Only Frontend
// Requires: ./example_exes/example_4
void register_example_4() {
    Entry entry{
        .ir_gen =
            [](const std::string &newsy, const std::string &outll) {
                return format(
                    "./example_exes/example_4 -S -o {} {} "
                    "&& echo 'declare i32 @getint() \n declare i32 @getch() \n declare i32 @getarray(i32* noundef) \n "
                    "declare float @getfloat() \n declare i32 @getfarray(float* noundef) \n declare void @putint(i32 "
                    "noundef) \n declare void @putch(i32 noundef) \n declare void @putarray(i32 noundef, i32* noundef) "
                    "\n declare void @putfloat(float noundef) \n declare void @putfarray(i32 noundef, float* noundef) "
                    "\n declare void @putf(i8* noundef, ...) \n declare void @_sysy_starttime(i32 noundef) \n declare "
                    "void @_sysy_stoptime(i32 noundef)' >> {}",
                    outll, newsy, outll);
            },
        .asm_gen =
            [](const std::string &newsy, const std::string &outs) {
                Err::not_implemented("Benchmark for example_4 backend");
                return "";
            },
    };
    BenchmarkRegistry::register_benchmark("example_4", entry);
}

// Only Backend
// Requires: ./example_exes/example_5
void register_example_5() {
    Entry entry{
        .ir_gen =
            [](const std::string &newsy, const std::string &outll) {
                Err::not_implemented("Benchmark for example_5 frontend");
                return "";
            },
        .asm_gen =
            [](const std::string &newsy, const std::string &outs) {
                return format("./example_exes/example_5 -S -O1 {} --arm -o {}", newsy, outs);
            },
    };
    BenchmarkRegistry::register_benchmark("example_5", entry);
}

// Only Frontend
// Requires: clang
void register_clang_o3() {
    Entry entry{
        .ir_gen =
            [](const std::string &newsy, const std::string &outll) {
                auto ret = format(
                    "sed -i '1i\\int getint(),getch(),getarray(int a[]);float getfloat();int getfarray(float a[]);void "
                    "putint(int a),putch(int a),putarray(int n,int a[]);void putfloat(float a);void putfarray(int n, "
                    "float a[]);void putf(char a[], ...);void _sysy_starttime(int);void _sysy_stoptime(int);typedef "
                    "void (*Task)(int beg, int end); void gnalc_parallel_for(int beg, int end, "
                    "Task task);\\n#define starttime() _sysy_starttime(__LINE__)\\n#define stoptime()  "
                    "_sysy_stoptime(__LINE__)' {}"
                    " && clang -O3 -Xclang -disable-O0-optnone -xc {} -emit-llvm -S -o {} 2>/dev/null",
                    newsy, newsy, outll);

                return ret;
            },
        .asm_gen =
            [](const std::string &newsy, const std::string &outs) {
                Err::not_implemented("Benchmark for clang backend");
                return "";
            }};
    BenchmarkRegistry::register_benchmark("clang_o3", entry);
}

// Only Backend
// Requires: arm gcc
void register_gcc_o3() {
    Entry entry{
        .ir_gen =
            [](const std::string &newsy, const std::string &outll) {
                Err::not_implemented("Benchmark for gcc frontend");
                return "";
            },
        .asm_gen =
            [](const std::string &newsy, const std::string &outs) {
                return format(
                    "sed -i '1i\\int getint(),getch(),getarray(int a[]);float getfloat();int "
                    "getfarray(float "
                    "a[]);void "
                    "putint(int a),putch(int a),putarray(int n,int a[]);void putfloat(float a);void putfarray(int n, "
                    "float "
                    "a[]);void putf(char a[], ...);void _sysy_starttime(int);void _sysy_stoptime(int);\\n#define "
                    "starttime() "
                    "_sysy_starttime(__LINE__)\\n#define stoptime()  _sysy_stoptime(__LINE__)' {}"
                    " && {} -O3 -fpermissive -fno-builtin-exp -Wno-builtin-declaration-mismatch "
                    "-Wno-incompatible-pointer-types -Wno-error=incompatible-pointer-types -S -o {} -xc {}",
                    newsy, cfg::gcc_arm_command, outs, newsy);
            }};
    BenchmarkRegistry::register_benchmark("gcc_o3", entry);
}

// Requires ./gnalc
Entry gnalc_register_helper(const std::string &param) {
    Entry entry{.ir_gen =
                    [param](const std::string &newsy, const std::string &outll) {
                        return format("../gnalc -with-runtime -emit-llvm -S {} -o {} {}", newsy, outll, param);
                    },
                .asm_gen =
                    [param](const std::string &newsy, const std::string &outs) {
                        return format("../gnalc -with-runtime -S {} -o {} {}", newsy, outs, param);
                    }};
    return entry;
}

void register_gnalc_mem2reg() {
    auto entry = gnalc_register_helper("--mem2reg");
    BenchmarkRegistry::register_benchmark("gnalc_mem2reg", entry);
}

void register_gnalc_std() {
    auto entry = gnalc_register_helper("-std-pipeline");
    BenchmarkRegistry::register_benchmark("gnalc_std", entry);
}

void register_gnalc_fixed() {
    auto entry = gnalc_register_helper("-fixed-point");
    BenchmarkRegistry::register_benchmark("gnalc_fixed", entry);
}

#define REGISTER_GNALC_FIXED_EXCEPT_PASS(pass)                                                                         \
    void register_gnalc_fixed_no_##pass() {                                                                            \
        auto entry = gnalc_register_helper("-fixed-point --no-" GNALC_STRINGFY(pass));                                 \
        BenchmarkRegistry::register_benchmark("gnalc_fixed_no_" GNALC_STRINGFY(pass), entry);                          \
    }

REGISTER_GNALC_FIXED_EXCEPT_PASS(memo)
REGISTER_GNALC_FIXED_EXCEPT_PASS(parallel)
REGISTER_GNALC_FIXED_EXCEPT_PASS(vectorizer)
REGISTER_GNALC_FIXED_EXCEPT_PASS(gepflatten)
REGISTER_GNALC_FIXED_EXCEPT_PASS(interchange)
REGISTER_GNALC_FIXED_EXCEPT_PASS(unswitch)
REGISTER_GNALC_FIXED_EXCEPT_PASS(fuse)
REGISTER_GNALC_FIXED_EXCEPT_PASS(reshapefold)
REGISTER_GNALC_FIXED_EXCEPT_PASS(loopunroll)
REGISTER_GNALC_FIXED_EXCEPT_PASS(codesink)
REGISTER_GNALC_FIXED_EXCEPT_PASS(inline)
REGISTER_GNALC_FIXED_EXCEPT_PASS(internalize)
REGISTER_GNALC_FIXED_EXCEPT_PASS(lsr)

void register_gnalc_fixed_no_inline_lsr() {
    auto entry = gnalc_register_helper("--no-inline --no-lsr");
    BenchmarkRegistry::register_benchmark("gnalc_fixed_no_inline_lsr", entry);
}

void register_gnalc_debug() {
    auto entry = gnalc_register_helper("-debug-pipeline");
    BenchmarkRegistry::register_benchmark("gnalc_debug", entry);
}

void register_gnalc_sir_debug() {
    auto entry = gnalc_register_helper("-sir-debug-pipeline -O1");
    BenchmarkRegistry::register_benchmark("gnalc_sir_debug", entry);
}

void register_gnalc_fuzz3() {
    auto entry = gnalc_register_helper("-fuzz-rate 3");
    BenchmarkRegistry::register_benchmark("gnalc_fuzz3", entry);
}

void register_gnalc_fuzz5() {
    auto entry = gnalc_register_helper("-fuzz-rate 5");
    BenchmarkRegistry::register_benchmark("gnalc_fuzz5", entry);
}

void register_gnalc_fuzz10() {
    auto entry = gnalc_register_helper("-fuzz-rate 10");
    BenchmarkRegistry::register_benchmark("gnalc_fuzz10", entry);
}

void register_gnalc_fuzz100() {
    auto entry = gnalc_register_helper("-fuzz-rate 100");
    BenchmarkRegistry::register_benchmark("gnalc_fuzz100", entry);
}

// Requires ./gnalc2
Entry gnalc2_register_helper(const std::string &param) {
    Entry entry{.ir_gen =
                    [param](const std::string &newsy, const std::string &outll) {
                        return format("../gnalc2 -with-runtime -emit-llvm -S {} -o {} {}", newsy, outll, param);
                    },
                .asm_gen =
                    [param](const std::string &newsy, const std::string &outs) {
                        return format("../gnalc2 -with-runtime -S {} -o {} {}", newsy, outs, param);
                    }};
    return entry;
}

void register_gnalc2_fixed() {
    auto entry = gnalc2_register_helper("-fixed-point");
    BenchmarkRegistry::register_benchmark("gnalc2_fixed", entry);
}

void register_gnalc2_fixed_no_vectorizer() {
    auto entry = gnalc2_register_helper("-fixed-point --no-vectorizer");
    BenchmarkRegistry::register_benchmark("gnalc2_fixed_no_vectorizer", entry);
}

void register_gnalc2_fixed_no_loopunroll() {
    auto entry = gnalc2_register_helper("-fixed-point --no-loopunroll");
    BenchmarkRegistry::register_benchmark("gnalc2_fixed_no_loopunroll", entry);
}

void register_gnalc2_loadEli_w0() {
    auto entry = gnalc2_register_helper("-O1 -loadEli=60");
    BenchmarkRegistry::register_benchmark("gnalc2_loadEli_w0", entry);
}

void register_gnalc2_loadEli_w1() {
    auto entry = gnalc2_register_helper("-O1 -loadEli=100");
    BenchmarkRegistry::register_benchmark("gnalc2_loadEli_w1", entry);
}

void register_gnalc2_loadEli_w2() {
    auto entry = gnalc2_register_helper("-O1 -loadEli=200");
    BenchmarkRegistry::register_benchmark("gnalc2_loadEli_w2", entry);
}

void register_gnalc2_loadEli_w3() {
    auto entry = gnalc2_register_helper("-O1 -loadEli=500");
    BenchmarkRegistry::register_benchmark("gnalc2_loadEli_w3", entry);
}

void register_gnalc_no_mlicm() {
    auto entry = gnalc_register_helper("-O1 -fno-machineLICM");
    BenchmarkRegistry::register_benchmark("gnalc_fixed_no_mlicm", entry);
}

void register_gnalc_no_mloadeli() {
    auto entry = gnalc_register_helper("-O1 -fno-redundantLoadEli");
    BenchmarkRegistry::register_benchmark("gnalc_fixed_no_mloadeli", entry);
}

<<<<<<< HEAD
void register_gnalc2_no_mloadeli() {
    auto entry = gnalc2_register_helper("-O1 -fno-redundantLoadEli");
    BenchmarkRegistry::register_benchmark("gnalc2_fixed_no_mloadeli", entry);
=======
void register_gnalc_no_codelayout() {
    auto entry = gnalc_register_helper("-O1 -fno-codeLayout");
    BenchmarkRegistry::register_benchmark("gnalc_fixed_no_codelayout", entry);
>>>>>>> a7379141
}

void Test::register_all_benchmarks() {
    register_example_0();
    register_example_1();
    register_example_2();
    register_example_3();
    register_example_4();
    register_example_5();
    register_clang_o3();
    register_gcc_o3();
    register_gnalc_mem2reg();
    register_gnalc_std();
    register_gnalc_fixed();

    register_gnalc_fixed_no_memo();
    register_gnalc_fixed_no_parallel();
    register_gnalc_fixed_no_vectorizer();
    register_gnalc_fixed_no_gepflatten();
    register_gnalc_fixed_no_interchange();
    register_gnalc_fixed_no_unswitch();
    register_gnalc_fixed_no_fuse();
    register_gnalc_fixed_no_reshapefold();
    register_gnalc_fixed_no_inline();
    register_gnalc_fixed_no_loopunroll();
    register_gnalc_fixed_no_codesink();

    register_gnalc_sir_debug();
    register_gnalc_debug();
    register_gnalc_fuzz3();
    register_gnalc_fuzz5();
    register_gnalc_fuzz10();
    register_gnalc_fuzz100();
    register_gnalc_no_mlicm();
    register_gnalc_no_mloadeli();
    register_gnalc_no_codelayout();
    register_gnalc_fixed_no_internalize();
    register_gnalc_fixed_no_lsr();
    register_gnalc_fixed_no_inline_lsr();

    register_gnalc2_loadEli_w0();
    register_gnalc2_loadEli_w1();
    register_gnalc2_loadEli_w2();
    register_gnalc2_loadEli_w3();

    register_gnalc2_fixed();
    register_gnalc2_fixed_no_vectorizer();
    register_gnalc2_fixed_no_loopunroll();
    register_gnalc2_no_mloadeli();
}<|MERGE_RESOLUTION|>--- conflicted
+++ resolved
@@ -309,15 +309,14 @@
     BenchmarkRegistry::register_benchmark("gnalc_fixed_no_mloadeli", entry);
 }
 
-<<<<<<< HEAD
+void register_gnalc_no_codelayout() {
+    auto entry = gnalc_register_helper("-O1 -fno-codeLayout");
+    BenchmarkRegistry::register_benchmark("gnalc_fixed_no_codelayout", entry);
+}
+
 void register_gnalc2_no_mloadeli() {
     auto entry = gnalc2_register_helper("-O1 -fno-redundantLoadEli");
     BenchmarkRegistry::register_benchmark("gnalc2_fixed_no_mloadeli", entry);
-=======
-void register_gnalc_no_codelayout() {
-    auto entry = gnalc_register_helper("-O1 -fno-codeLayout");
-    BenchmarkRegistry::register_benchmark("gnalc_fixed_no_codelayout", entry);
->>>>>>> a7379141
 }
 
 void Test::register_all_benchmarks() {
