#include "../../include/config/config.hpp"

#include "../../include/ir/passes/pass_builder.hpp"
#include "../../include/ir/passes/pass_manager.hpp"
#include "../../include/ir/passes/utilities/irprinter.hpp"
#include "../../include/mir/builder/lowering.hpp"
#include "../../include/mir/passes/pass_builder.hpp"
#include "../../include/mir/passes/pass_manager.hpp"
#include "../../include/mir/passes/utilities/mirprinter.hpp"
#include "../../include/utils/logger.hpp"

#ifndef GNALC_EXTENSION_GGC // in CMakeLists.txt
#include "../../include/parser/ast.hpp"
#include "../../include/parser/astprinter.hpp"
#include "../../include/parser/irgen.hpp"
#include "../../include/parser/parser.hpp"
#else
#include "../../include/ggc/irparsertool.hpp"
#endif

#if GNALC_EXTENSION_BRAINFK // in config.hpp
#include "../../include/codegen/brainfk/bfgen.hpp"
#include "../../include/codegen/brainfk/bfprinter.hpp"
#include "../../include/codegen/brainfk/bftrans.hpp"
#endif

#include "../../include/codegen/armv7/armprinter.hpp"

#include <fstream>
#include <iostream>
#include <memory>
#include <string>

#ifndef GNALC_EXTENSION_GGC
std::shared_ptr<AST::CompUnit> node = nullptr;
#endif
extern FILE *yyin;

int main(int argc, char **argv) {
    // gnalc is still in development, so make it defaults to be `LogLevel::DEBUG`.
    Logger::setLogLevel(LogLevel::DEBUG);

    // File
    std::string input_file;
    std::string output_file;

    // Options
    bool only_compilation = false;              // -S
    bool emit_llvm = false;                     // -emit-llvm
    bool emit_llc = false;                      // -emit-llc
    bool ast_dump = false;                      // -ast-dump
    bool fixed_point_pipeline = false;          // -fixed-point
    bool fuzz_testing = false;                  // -fuzz
    double fuzz_testing_duplication_rate = 1.0; // -fuzz-rate
    std::string fuzz_testing_repro;             // -fuzz-repro
    bool debug_pipeline = false;                // -debug-pipeline
    IR::OptInfo opt_info;                       // --xxx
    MIR::OptInfo bkd_opt_info;

#if GNALC_EXTENSION_BRAINFK
    bool bf_target = false;   // -mbrainfk
    bool bf3t_target = false; // -mbrainfk-3tape
#endif

    for (int i = 1; i < argc; ++i) {
        std::string arg(argv[i]);
        // General options:
        if (arg == "--log") {
            ++i;
            if (i >= argc) {
                std::cerr << "Error: Expected log level." << std::endl;
                return -1;
            }
            if (std::string{argv[i]} == "none")
                Logger::setLogLevel(LogLevel::NONE);
            else if (std::string{argv[i]} == "info")
                Logger::setLogLevel(LogLevel::INFO);
            else if (std::string{argv[i]} == "debug")
                Logger::setLogLevel(LogLevel::DEBUG);
            else {
                std::cerr << "Error: Invalid log level." << std::endl;
                return -1;
            }
        } else if (arg == "-o") {
            ++i;
            if (i >= argc) {
                std::cerr << "Error: Expected output." << std::endl;
                return -1;
            }
            output_file = argv[i];
        } else if (arg == "-S")
            only_compilation = true;
        else if (arg == "-emit-llvm")
            emit_llvm = true;
<<<<<<< HEAD
        else if (arg == "-emit-llc")
            emit_llc = true;
        else if (arg == "-ast-dump")
=======
        else if (arg == "-ast-dump") {
#ifdef GNALC_EXTENSION_GGC
            std::cerr << "Error: AST dump is not available in GGC mode." << std::endl;
            return -1;
#endif
>>>>>>> a16c8545
            ast_dump = true;
        }
        else if (arg == "-fixed-point")
            fixed_point_pipeline = true;
        else if (arg == "-O1" || arg == "-O")
            opt_info = IR::o1_opt_info;

#define OPT_ARG(cli_arg, cli_no_arg, opt_name)                                                                         \
    else if (arg == (cli_arg)) opt_info.opt_name = true;                                                               \
    else if (arg == (cli_no_arg)) opt_info.opt_name = false;

        // Optimizations available:
        // Function Transforms
        OPT_ARG("--mem2reg", "--no-mem2reg", mem2reg)
        OPT_ARG("--sccp", "--no-sccp", sccp)
        OPT_ARG("--dce", "--no-dce", dce)
        OPT_ARG("--adce", "--no-adce", adce)
        OPT_ARG("--cfgsimplify", "--no-cfgsimplify", cfgsimplify)
        OPT_ARG("--dse", "--no-dse", dse)
        OPT_ARG("--loadelim", "--no-loadelim", loadelim)
        OPT_ARG("--gvnpre", "--no-gvnpre", gvnpre)
        OPT_ARG("--tailcall", "--no-tailcall", tailcall)
        OPT_ARG("--reassociate", "--no-reassociate", reassociate)
        OPT_ARG("--instsimplify", "--no-instsimplify", instsimplify)
        OPT_ARG("--inline", "--no-inline", inliner)
        OPT_ARG("--loopsimplify", "--no-loopsimplify", loop_simplify)
        OPT_ARG("--looprotate", "--no-looprotate", loop_rotate)
        OPT_ARG("--lcssa", "--no-lcssa", lcssa)
        OPT_ARG("--licm", "--no-licm", licm)
        OPT_ARG("--loopunroll", "--no-loopunroll", loop_unroll)
        OPT_ARG("--indvars", "--no-indvars", indvars)
        OPT_ARG("--lsr", "--no-lsr", loop_strength_reduce)
        OPT_ARG("--loopelim", "--no-loopelim", loopelim)
        OPT_ARG("--sroa", "--no-sroa", sroa)
        OPT_ARG("--jumpthreading", "--no-jumpthreading", jump_threading)
        // Module Transforms
        OPT_ARG("--treeshaking", "--no-treeshaking", tree_shaking)
#undef OPT_ARG
        // Debug options:
        else if (arg == "-fuzz") fuzz_testing = true;
        else if (arg == "-fuzz-rate") {
            ++i;
            if (i >= argc) {
                std::cerr << "Error: Expected fuzz duplication rate." << std::endl;
                return -1;
            }
            fuzz_testing = true;
            try {
                fuzz_testing_duplication_rate = std::stod(argv[i]);
            } catch (std::invalid_argument &) {
                std::cerr << "Error: Invalid fuzz duplication rate. Expected a floating point." << std::endl;
                return -1;
            }
        }
        else if (arg == "-fuzz-repro") {
            ++i;
            if (i >= argc) {
                std::cerr << "Error: Expected fuzz pipeline." << std::endl;
                return -1;
            }
            fuzz_testing = true;
            fuzz_testing_repro = argv[i];
        }
        else if (arg == "-debug-pipeline") debug_pipeline = true;
        else if (arg == "--ann") opt_info.advance_name_norm = true;
        else if (arg == "--verify") opt_info.verify = true;
        else if (arg == "--strict") {
            opt_info.verify = true;
            opt_info.abort_when_verify_failed = true;
        }
#if GNALC_EXTENSION_BRAINFK
        // Extensions:
        else if (arg == "-mbrainfk") bf_target = true;
        else if (arg == "-mbrainfk-3tape") bf3t_target = true;
#endif

        else if (arg == "-h" || arg == "--help") {
#ifndef GNALC_EXTENSION_GGC
            std::cout << "OVERVIEW: gnalc compiler\n\nUSAGE: gnalc [options] file\n\n";
#else
            std::cout << "OVERVIEW: ggc - an extension of the gnalc compiler\n\nUSAGE: ggc [options] <ggfile>\n\n";
#endif
            std::cout <<
                R"(OPTIONS:

General options:
  -o <file>               - Write output to <file>
  -S                      - Only run compilation steps
  -O,-O1                  - Optimization level 1
  -emit-llvm              - Use the LLVM representation for assembler and object files
  -ast-dump               - Build ASTs and then debug dump them. (Unavailable in GGC mode)
  -fixed-point            - Enable the fixed point optimization pipeline. (Ignore other optimization options)
  --log <log-level>       - Enable compiler logger. Available log-level: debug, info, none
  -h, --help              - Display available options

Optimizations available:
  --mem2reg            - Promote memory to register
  --sccp               - Sparse conditional constant propagation
  --dce                - Dead code elimination
  --adce               - Aggressive dead code elimination
  --cfgsimplify        - Simplify control flow
  --dse                - Dead store elimination
  --loadelim           - Redundant load elimination
  --gvnpre             - Value-Based partial redundancy elimination (GVN-PRE)
  --tailcall           - Tail call optimization
  --reassociate        - Reassociate commutative expressions
  --instsimplify       - Simplify instructions
  --inline             - Inline suitable functions
  --loopsimplify       - Canonicalize loops to the Loop Simplify Form
  --looprotate         - Canonicalize loops to the Rotated Loop Form
  --lcssa              - Canonicalize loops to the Loop Closed SSA Form
  --loopunroll         - Unroll loops
  --indvars            - Simplify induction variables
  --lsr                - Loop strength reduction
  --loopelim           - Loop elimination
  --sroa               - Scalar replacement of aggregates
  --jumpthreading      - Jump threading
  --treeshaking        - Shake off unused functions, function declarations and global variables

Debug options:
  -fuzz                      - Enable fuzz testing pipeline. (Ignore other optimization options)
  -fuzz-rate <rate: double>  - Set the duplication rate for fuzz testing pipeline.
  -fuzz-repro <pipeline>     - Reproduce fuzz testing pipeline. Find <pipeline> in the fuzz testing log.
  -debug-pipeline            - Builtin pipeline for debugging.
  --no-<pass>                - Remove <pass> from pipeline, <pass> are specified by 'Optimizations available' above.
  --ann                      - Use the advance name normalization result (after IRGen). (This disables the one at the last).
  --verify                   - Verify IR after each pass
  --strict                   - Enable verify and abort when verify failed
)";

#if GNALC_EXTENSION_BRAINFK
            std::cout <<
                R"(
Extensions:
  -mbrainfk            - Translate SySy to brainfk
  -mbrainfk-3tape      - Translate SySy to 3-tape brainfk
)";
#endif
            std::cout << std::flush;
            return 0;
        }
        else input_file = argv[i];
    }

    if (!only_compilation) {
        std::cerr << "Error: Gnalc currently only supports '-S' mode." << std::endl;
        return -1;
    }

    if (!input_file.empty()) {
        yyin = fopen(input_file.c_str(), "r");
        if (!yyin) {
            std::cerr << "Error: Failed to open input file '" << input_file << "'." << std::endl;
            return -1;
        }
    }

#ifndef GNALC_EXTENSION_GGC
    yy::parser parser;
    if (parser.parse()) {
        std::cerr << "Syntax Error" << std::endl;
        return -1;
    }

    if (ast_dump) {
        AST::ASTPrinter printer;
        printer.visit(*node);
        return 0;
    }

    Parser::IRGenerator generator(input_file); // set Module's name to `input_file`
    generator.visit(*node);
#else
    IRParser::IRGenerator generator(input_file);
    if (generator.generate()) {
        std::cerr << "Syntax Error" << std::endl;
        return -1;
    }
#endif

    if (!input_file.empty())
        fclose(yyin);

    IR::FAM fam;
    IR::MAM mam;
    IR::PassBuilder::registerFunctionAnalyses(fam);
    IR::PassBuilder::registerModuleAnalyses(mam);
    IR::PassBuilder::registerProxies(fam, mam);

    IR::MPM mpm;
    if (debug_pipeline)
        mpm = IR::PassBuilder::buildModuleDebugPipeline();
    else if (fuzz_testing)
        mpm = IR::PassBuilder::buildModuleFuzzTestingPipeline(fuzz_testing_duplication_rate, fuzz_testing_repro);
    else if (fixed_point_pipeline)
        mpm = IR::PassBuilder::buildModuleFixedPointPipeline();
    else
        mpm = IR::PassBuilder::buildModulePipeline(opt_info);

    std::ostream *poutstream = &std::cout;
    std::ofstream outfile;

    if (!output_file.empty()) {
        outfile.open(output_file);
        if (!outfile.is_open()) {
            std::cerr << "Error: Failed to open output file '" << output_file << "'." << std::endl;
            return -1;
        }
        poutstream = &outfile;
    }

    if (emit_llvm) {
        mpm.addPass(IR::PrintModulePass(*poutstream));
        mpm.run(generator.get_module(), mam);
        return 0;
    }

#if GNALC_EXTENSION_BRAINFK
    if (bf_target || bf3t_target) {
        BrainFk::BF3t32bGen bfgen;
        BrainFk::BFPrinter bfprinter(*poutstream);

        bfgen.visit(generator.get_module());

        if (!bf3t_target) {
            BrainFk::BF32t32bTrans trans(false);
            trans.visit(bfgen.getModule());
            bfprinter.printout(trans.getModule());
        } else
            bfprinter.printout(bfgen.getModule());

        return 0;
    }
#endif

    mpm.run(generator.get_module(), mam);

    MIR::Lowering lower(generator.get_module());

    MIR::FAM bkd_fam;
    MIR::MAM bkd_mam;

    MIR::PassBuilder::registerFunctionAnalyses(bkd_fam);
    MIR::PassBuilder::registerModuleAnalyses(bkd_mam);
    MIR::PassBuilder::registerProxies(bkd_fam, bkd_mam);

    auto bkd_mpm = MIR::PassBuilder::buildModulePipeline(bkd_opt_info);

    if (emit_llc) {
        bkd_mpm.addPass(MIR::PrintModulePass(*poutstream));
        bkd_mpm.run(lower.getModule(), bkd_mam);
        return 0;
    }

    bkd_mpm.run(lower.getModule(), bkd_mam);

    // Assembler
    if (only_compilation) {
        MIR::ARMPrinter armv7gen(outfile);
        armv7gen.printout(lower.getModule());
    }

    return 0;
}<|MERGE_RESOLUTION|>--- conflicted
+++ resolved
@@ -92,20 +92,15 @@
             only_compilation = true;
         else if (arg == "-emit-llvm")
             emit_llvm = true;
-<<<<<<< HEAD
         else if (arg == "-emit-llc")
             emit_llc = true;
-        else if (arg == "-ast-dump")
-=======
         else if (arg == "-ast-dump") {
 #ifdef GNALC_EXTENSION_GGC
             std::cerr << "Error: AST dump is not available in GGC mode." << std::endl;
             return -1;
 #endif
->>>>>>> a16c8545
             ast_dump = true;
-        }
-        else if (arg == "-fixed-point")
+        } else if (arg == "-fixed-point")
             fixed_point_pipeline = true;
         else if (arg == "-O1" || arg == "-O")
             opt_info = IR::o1_opt_info;
